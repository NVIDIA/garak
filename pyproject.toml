[build-system]
requires      = ["setuptools>=61.0.0", "wheel"]
build-backend = "setuptools.build_meta"

[project]
name = "garak"
version = "0.9.0.14.post1"
authors = [
  { name = "Leon Derczynski", email="lderczynski@nvidia.com" },
  { name = "Subho Majumdar", email="subho@vijil.ai" },
  { name = "nv052193" },
  { name = "Mads Kongsbak" },
  { name = "Erick Galinkin", email="egalinkin@nvidia.com" },
  { name = "Tianhao Li" },
  { name = "Phyllis Poh" },
  { name = "Razvan Dinu" },
  { name = "Zander Mackie" },
  { name = "Greg Stephens" },
  { name = "Jeffrey Martin", email="jemartin@nvidia.com" },
  { name = "Ahsan Ayub" },
  { name = "Jonathan Liberman" },
  { name = "Gustav Fredrikson" },
  { name = "Oh Tien Cheng" },
  { name = "Brain John" },
  { name = "Naman Mishra" },
]
license = { file = "LICENSE" }
description = "LLM vulnerability scanner"
readme = "README.md"
classifiers = [
    "Development Status :: 3 - Alpha",
    "Programming Language :: Python :: 3.10",
    "Programming Language :: Python :: 3.11",
    "Programming Language :: Python :: 3.12",
    "Operating System :: OS Independent",
    "License :: OSI Approved :: Apache Software License",
]
requires-python = ">=3.10"
dependencies = [
  "base2048>=0.1.3",
  "transformers>=4.43.0",
  "datasets>=2.14.6,<2.17",
  "colorama>=0.4.3",
  "tqdm>=4.64.0",
  "cohere>=4.5.1,<5",
  "openai>=1.14.0,<2",
  "replicate>=0.8.3",
  "google-api-python-client>=2.0",
  "backoff>=2.1.1",
  "rapidfuzz>=3.0.0",
  "jinja2>=3.1.2",
  "nltk>=3.8.1",
  "accelerate>=0.23.0",
  "avidtools==0.1.2",
  "stdlibs>=2022.10.9",
  "langchain>=0.0.300",
  "nemollm>=0.3.0",
  "octoai-sdk>=0.8.0",
  "cmd2==2.4.3",
  "torch>=2.1.3",
  "sentencepiece>=0.1.99",
  "markdown>=3.4.3",
  "numpy>=1.26.1",
  "zalgolib>=0.2.2",
  "ecoji>=0.1.1",
  "deepl==1.17.0",
  "fschat>=0.2.36",
  "litellm>=1.33.8",
  "jsonpath-ng>=1.6.1",
<<<<<<< HEAD
  "huggingface_hub>=0.21.0",
  "python-magic>=0.4.21",
  "lorem==0.1.1"
=======
  "lorem==0.1.1",
  "xdg-base-dirs>=6.0.1",
>>>>>>> 466ea053
]

[project.optional-dependencies]
tests = [
  "pytest>=8.0",
  "requests-mock==1.12.1",
  "respx>=0.21.1",
]
lint = [
  "black==24.4.2",
  "pylint>=3.1.0",
]

[project.urls]
"Homepage" = "https://github.com/leondz/garak"
"Bug Tracker" = "https://github.com/leondz/garak/issues"

[project.scripts]
garak = "garak.__main__:main"

[tool.setuptools]
packages = ["garak"]

[tool.setuptools.package-data]
"garak.resources" = ["*"]

[tool.black]
line-length = 88
target-version = ['py310']
include = '\.pyi?$'

[tool.pytest.ini_options]
filterwarnings = [
    "ignore",
    "default:::garak",
]<|MERGE_RESOLUTION|>--- conflicted
+++ resolved
@@ -67,14 +67,10 @@
   "fschat>=0.2.36",
   "litellm>=1.33.8",
   "jsonpath-ng>=1.6.1",
-<<<<<<< HEAD
   "huggingface_hub>=0.21.0",
   "python-magic>=0.4.21",
-  "lorem==0.1.1"
-=======
   "lorem==0.1.1",
   "xdg-base-dirs>=6.0.1",
->>>>>>> 466ea053
 ]
 
 [project.optional-dependencies]
