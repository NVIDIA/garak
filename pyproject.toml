[build-system]
requires = ["flit_core >=3.11,<4"]
build-backend = "flit_core.buildapi"

[project]
name = "garak"
version = "0.13.3.pre1"
authors = [
  { name = "Leon Derczynski", email="lderczynski@nvidia.com" },
  { name = "Subho Majumdar", email="subho@vijil.ai" },
  { name = "nv052193" },
  { name = "Mads Kongsbak" },
  { name = "Erick Galinkin", email="egalinkin@nvidia.com" },
  { name = "Tianhao Li" },
  { name = "Phyllis Poh" },
  { name = "Razvan Dinu" },
  { name = "Zander Mackie" },
  { name = "Greg Stephens" },
  { name = "Jeffrey Martin", email="jemartin@nvidia.com" },
  { name = "Ahsan Ayub" },
  { name = "Jonathan Liberman" },
  { name = "Gustav Fredrikson" },
  { name = "Oh Tien Cheng" },
  { name = "Brain John" },
  { name = "Naman Mishra" },
  { name = "Soumili Nandi" },
  { name = "Arjun Krishna" },
  { name = "Mihailo Milenkovic" },
  { name = "Kai Greshake" },
  { name = "Martin Borup-Larsen" },
  { name = "Emmanuel Ferdman" },
  { name = "Eric Therond" },
  { name = "Zoe Nolan" },
  { name = "Harsh Raj" },
  { name = "Shine-afk" },
  { name = "Rafael Sandroni" },  
  { name = "Eric Hacker" },
  { name = "Blessed Uyo" },
  { name = "Ikko Eltociear Ashimine" },
  { name = "iamnotcj" },
  { name = "Dwight Temple" },
  { name = "Shane Rosse" },
  { name = "Masaya Ogushi" },
  { name = "Viktor T. Zetterberg" },
  { name = "Erwan Roussel" },
  { name = "Matthew Rowe" },
  { name = "Aishwarya Padmakumar" },
  { name = "Marco Rosa" },
  { name = "Ian Chu" },
  { name = "Mike McKiernan" },
  { name = "Divya Chitimalla" },
  { name = "Katherine Luna" },
  { name = "Dave Baker" },
  { name = "Jack Kelly" },
  { name = "Amrit Prakash" },
  { name = "Cássia Sampaio" },
  { name = "Nakul Rajpal" },
  { name = "Noah Oeksuez" },
  { name = "Dhruv Malik" },
  { name = "Patricia Pampanelli" },
  { name = "Joseph Davis Chamdani" },
  { name = "Rob Geada" },
  { name = "Ashish RajAnand" },
  { name = "Paulina Kalicka" },
  { name = "Gal Moshkovitz" },
  { name = "Jack Smith" },
  { name = "Paul A. Parkanzky" },
]
license = "Apache-2.0"
license-files = ["LICENSE"]
description = "LLM vulnerability scanner"
readme = "README.md"
classifiers = [
    "Development Status :: 3 - Alpha",
    "Programming Language :: Python :: 3.10",
    "Programming Language :: Python :: 3.11",
    "Programming Language :: Python :: 3.12",
    "Operating System :: OS Independent",
]
requires-python = ">=3.10"
dependencies = [
  "base2048>=0.1.3",
  "transformers>=4.51.3,<4.57.0",
  "datasets>=3.0.0,<4.0",
  "colorama>=0.4.3",
  "tqdm>=4.67.1",
  "cohere>=5.16.0",
  "openai>=1.45.0,<2",
  "replicate>=0.8.3",
  "google-api-python-client>=2.0",
  "backoff>=2.1.1",
  "rapidfuzz>=3.0.0",
  "jinja2>=3.1.6",
  "nltk>=3.9.1",
  "accelerate>=0.23.0",
  "avidtools==0.1.2",
  "stdlibs>=2022.10.9",
  "langchain>=0.3.25,<1.0.0",
  "nemollm>=0.3.0",
  "cmd2==2.4.3",
  "torch>=2.6.0",
  "sentencepiece>=0.1.99",
  "markdown>=3.4.3",
  "numpy>=2.0.0",
  "zalgolib>=0.2.2",
  "ecoji>=0.1.1",
  "deepl==1.17.0",
  "fschat>=0.2.36",
  "litellm>=1.68.1",
  "jsonpath-ng>=1.6.1",
  "huggingface_hub>=0.21.0",
  'python-magic-bin>=0.4.14; sys_platform == "win32"',
  'python-magic>=0.4.21; sys_platform != "win32"',
  "lorem==0.1.1",
  "xdg-base-dirs>=6.0.1",
  "wn==0.9.5",
  "ollama>=0.4.7",
  "nvidia-riva-client==2.16.0",
  "google-cloud-translate>=2.0.4",
  "grpcio-tools>=1.71.0",
  "langdetect==1.0.9",
  "tiktoken>=0.7.0",
  "mistralai==1.5.2",
  "pillow>=10.4.0",
  "ftfy>=6.3.1",
<<<<<<< HEAD
  "requests>=2.31.0",
=======
  "boto3>=1.28.0",
>>>>>>> 70d989f7
]

[project.optional-dependencies]
tests = [
  "pytest>=8.0",
  "pytest-mock>=3.14.0",
  "requests-mock==1.12.1",
  "respx>=0.21.1",
  "pytest-cov>=5.0.0",
  "pytest_httpserver>=1.1.0",
  "langcodes>=3.4.0",
]
lint = [
  "black==24.4.2",
  "pylint>=3.1.0",
]
calibration = [
  "scipy>=1.14.0",
]
audio = [
  "soundfile>=0.13.1",
  "librosa>=0.10.2"
]
dra = [
  "detoxify>=0.5.0"
]
[project.urls]
"Homepage" = "https://github.com/NVIDIA/garak"
"Bug Tracker" = "https://github.com/NVIDIA/garak/issues"

[project.scripts]
garak = "garak.__main__:main"

[tool.flit.module]
name = "garak"

[tool.flit.sdist]
include = [
  "*.md",
  "*.txt",
  "garak/analyze/templates/*",
  "garak/configs/*",
  "garak/resources/*.json",
  "garak/resources/*.yaml",
]

[tool.black]
line-length = 88
target-version = ['py310']
include = '\.pyi?$'

[tool.pytest.ini_options]
filterwarnings = [
    "ignore",
    "default:::garak",
]

[tool.coverage.run]
source = ["./garak"]
omit = ["tests/*"]<|MERGE_RESOLUTION|>--- conflicted
+++ resolved
@@ -123,11 +123,8 @@
   "mistralai==1.5.2",
   "pillow>=10.4.0",
   "ftfy>=6.3.1",
-<<<<<<< HEAD
   "requests>=2.31.0",
-=======
   "boto3>=1.28.0",
->>>>>>> 70d989f7
 ]
 
 [project.optional-dependencies]
