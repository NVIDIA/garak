--- conflicted
+++ resolved
@@ -35,18 +35,14 @@
   "torch",
   "rapidfuzz",
   "jinja2",
-<<<<<<< HEAD
-  "avidtools==0.1.1.1",
-  "stdlibs",
   "fschat>=0.2.30",
   "nltk>=3.8.1",
-  "accelerate>=0.23.0"
-=======
+  "accelerate>=0.23.0",
   "avidtools==0.1.1.2",
   "stdlibs",
   "langchain>=0.0.300",
   "nemollm>=0.3.0"
->>>>>>> 546bf01e
+
 ]
 
 [project.urls]
