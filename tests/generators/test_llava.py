--- conflicted
+++ resolved
@@ -47,24 +47,6 @@
     mock out all HF model/processor loads
     and device selection so tests run entirely on CPU.
     """
-<<<<<<< HEAD
-    if not torch.cuda.is_available():
-        # fake device selection
-        fake_dev = torch.device("cpu")
-        monkeypatch.setattr(
-            "garak.resources.api.huggingface.HFCompatible._select_hf_device",
-            lambda self: fake_dev,
-        )
-        # fake processor/model loading
-        monkeypatch.setattr(
-            "transformers.LlavaNextProcessor.from_pretrained",
-            lambda name: MagicMock(name="Processor"),
-        )
-        monkeypatch.setattr(
-            "transformers.LlavaNextForConditionalGeneration.from_pretrained",
-            lambda name, **kw: MagicMock(name="Model"),
-        )
-=======
     # fake device selection
     fake_dev = torch.device("cpu")
     monkeypatch.setattr(
@@ -81,7 +63,6 @@
         lambda name, **kw: MagicMock(name="Model"),
     )
 
->>>>>>> 527cceb1
 
 
 # ─── Tests ─────────────────────────────────────────────────────────────
