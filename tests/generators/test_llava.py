--- conflicted
+++ resolved
@@ -4,12 +4,7 @@
 
 from garak.attempt import Conversation, Turn, Message
 from garak._config import GarakSubConfig
-<<<<<<< HEAD
-from garak.exception import ModelNameMissingError
-=======
-from garak.generators.huggingface import LLaVA
 from garak.exception import TargetNameMissingError
->>>>>>> 9f7fd7b7
 
 try:
     from PIL import Image, ImageDraw
