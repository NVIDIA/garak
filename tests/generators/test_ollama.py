--- conflicted
+++ resolved
@@ -24,12 +24,6 @@
 
 
 def no_models():
-<<<<<<< HEAD
-    response = ollama.list()
-    # In ollama 0.4.8+, list() returns a ListResponse object that has a models attribute
-    # Check if the response has models or if the models list is empty
-    return not hasattr(response, 'models') or not response.models
-=======
     # In newer versions of ollama, list() returns a ListResponse object
     response = ollama.list()
     
@@ -45,7 +39,6 @@
     except (AttributeError, TypeError):
         # If we can't access models, assume there are no models
         return True
->>>>>>> e035f369
 
 
 @pytest.mark.skipif(
