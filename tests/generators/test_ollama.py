--- conflicted
+++ resolved
@@ -24,11 +24,6 @@
 
 
 def no_models():
-<<<<<<< HEAD
-    response = ollama.list()
-    # ListResponse object has a models attribute that is a list
-    return not hasattr(response, 'models') or len(response.models) == 0
-=======
     # In newer versions of ollama, list() returns a ListResponse object
     response = ollama.list()
     
@@ -44,7 +39,6 @@
     except (AttributeError, TypeError):
         # If we can't access models, assume there are no models
         return True
->>>>>>> e035f369
 
 
 @pytest.mark.skipif(
