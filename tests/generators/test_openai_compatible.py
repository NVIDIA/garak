--- conflicted
+++ resolved
@@ -12,13 +12,9 @@
 
 
 from collections.abc import Iterable
-<<<<<<< HEAD
-from garak.generators.openai import OpenAICompatible, output_max, context_lengths
-=======
 
 from garak.attempt import Message, Turn, Conversation
 from garak.generators.openai import OpenAICompatible
->>>>>>> 9b054ffe
 from garak.generators.rest import RestGenerator
 
 
@@ -127,7 +123,10 @@
         with Pool(parallel_attempts) as attempt_pool:
             for result in attempt_pool.imap_unordered(generate_in_subprocess, prompts):
                 assert result is not None
-<<<<<<< HEAD
+                assert isinstance(result, list), "generator should return list"
+                assert isinstance(
+                    result[0], Message
+                ), "generator should return list of Turns or Nones"
 
 
 def create_prompt(prompt_length: int):
@@ -135,7 +134,7 @@
     encoding = tiktoken.encoding_for_model(MODEL_NAME)
     while len(encoding.encode(test_large_context)) < prompt_length:
         test_large_context += "\n" + lorem.paragraph()
-    return test_large_context
+    return Conversation([Turn(role="user", content=Message(test_large_context))])
 
 
 TOKEN_LIMIT_EXPECTATIONS = {
@@ -258,10 +257,4 @@
         else:
             generator._call_model(prompt_text)
             req_body = json.loads(respx_mock.routes[0].calls[0].request.content)
-            assert check_lambda(req_body), err_msg
-=======
-                assert isinstance(result, list), "generator should return list"
-                assert isinstance(
-                    result[0], Message
-                ), "generator should return list of Turns or Nones"
->>>>>>> 9b054ffe
+            assert check_lambda(req_body), err_msg