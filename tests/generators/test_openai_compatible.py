--- conflicted
+++ resolved
@@ -9,12 +9,8 @@
 import inspect
 
 from collections.abc import Iterable
-<<<<<<< HEAD
 from garak.generators.openai import OpenAICompatible, output_max, context_lengths
-=======
-from garak.generators.openai import OpenAICompatible
 from garak.generators.rest import RestGenerator
->>>>>>> 234c948f
 
 
 # TODO: expand this when we have faster loading, currently to process all generator costs 30s for 3 tests
