import importlib
import os
from pathlib import Path
import pytest

TOP_PATHS = ["probes", "detectors", "harnesses", "generators", "evaluators", "buffs"]
DOC_SOURCE = os.path.join("docs", "source")

m = {}
for top_path in TOP_PATHS:
    m[top_path] = [
        str(i).split(os.sep)[2].replace(".py", "")
        for i in Path(f"garak{os.sep}{top_path}").glob("*py")
        if not str(i).endswith("__init__.py")
    ]


@pytest.mark.parametrize("category", TOP_PATHS)
def test_top_docs(category: str):
    file_path = os.path.join(DOC_SOURCE, f"garak.{category}.rst")
    assert os.path.isfile(file_path)
    assert os.path.getsize(file_path) > 0


@pytest.mark.parametrize("classname", m["probes"])
def test_docs_probes(classname: str):
    file_path = os.path.join(DOC_SOURCE, f"garak.probes.{classname}.rst")
<<<<<<< HEAD
    assert os.path.isfile(
        file_path
    ), f"There must be an entry for each probe family in the docs; missing {file_path}"
    assert os.path.getsize(file_path) > 0, "Probe family doc files can't be empty"
=======
    assert os.path.isfile(file_path), "probes need a documentation sub in docs/"
    assert (
        os.path.getsize(file_path) > 0
    ), "plugin docs cannot be empty. you can just use a stub to read python docstrings, look at existing doc files"
>>>>>>> 3308df7a
    category_file = os.path.join(DOC_SOURCE, "probes.rst")
    target_doc = f"garak.probes.{classname}\n"
    assert (
        open(category_file, "r", encoding="utf-8").read().find(target_doc) != -1
    ), "probe docs must be linked to in probes.rst"


@pytest.mark.parametrize("classname", m["detectors"])
def test_docs_detectors(classname: str):
    file_path = os.path.join(DOC_SOURCE, f"garak.detectors.{classname}.rst")
<<<<<<< HEAD
    assert os.path.isfile(
        file_path
    ), f"There must be an entry for each detector family in the docs; missing {file_path}"
    assert os.path.getsize(file_path) > 0
=======
    assert os.path.isfile(file_path), "detectors need a documentation sub in docs/"
    assert (
        os.path.getsize(file_path) > 0
    ), "plugin docs cannot be empty. you can just use a stub to read python docstrings, look at existing doc files"
>>>>>>> 3308df7a
    category_file = os.path.join(DOC_SOURCE, "detectors.rst")
    target_doc = f"garak.detectors.{classname}\n"
    assert (
        open(category_file, "r", encoding="utf-8").read().find(target_doc) != -1
    ), "detector docs must be linked to in detectors.rst"


@pytest.mark.parametrize("classname", m["harnesses"])
def test_docs_harnesses(classname: str):
    file_path = os.path.join(DOC_SOURCE, f"garak.harnesses.{classname}.rst")
<<<<<<< HEAD
    assert os.path.isfile(
        file_path
    ), f"There must be an entry for each harness family in the docs; missing {file_path}"
    assert os.path.getsize(file_path) > 0
=======
    assert os.path.isfile(file_path), "harnesses need a documentation sub in docs/"
    assert (
        os.path.getsize(file_path) > 0
    ), "plugin docs cannot be empty. you can just use a stub to read python docstrings, look at existing doc files"
>>>>>>> 3308df7a
    category_file = os.path.join(DOC_SOURCE, "harnesses.rst")
    target_doc = f"garak.harnesses.{classname}\n"
    assert (
        open(category_file, "r", encoding="utf-8").read().find(target_doc) != -1
    ), "harness docs must be linked to in harnesses.rst"


@pytest.mark.parametrize("classname", m["evaluators"])
def test_docs_evaluators(classname: str):
    file_path = os.path.join(DOC_SOURCE, f"garak.evaluators.{classname}.rst")
<<<<<<< HEAD
    assert os.path.isfile(
        file_path
    ), f"There must be an entry for each evaluator family in the docs; missing {file_path}"
    assert os.path.getsize(file_path) > 0
=======
    assert os.path.isfile(file_path), "evaluators need a documentation sub in docs/"
    assert (
        os.path.getsize(file_path) > 0
    ), "plugin docs cannot be empty. you can just use a stub to read python docstrings, look at existing doc files"
>>>>>>> 3308df7a
    category_file = os.path.join(DOC_SOURCE, "evaluators.rst")
    target_doc = f"garak.evaluators.{classname}\n"
    assert (
        open(category_file, "r", encoding="utf-8").read().find(target_doc) != -1
    ), "evaluator docs must be linked to in evaluators.rst"


@pytest.mark.parametrize("classname", m["generators"])
def test_docs_generators(classname: str):
    file_path = os.path.join(DOC_SOURCE, f"garak.generators.{classname}.rst")
<<<<<<< HEAD
    assert os.path.isfile(
        file_path
    ), f"There must be an entry for each generator family in the docs; missing {file_path}"
    assert os.path.getsize(file_path) > 0
=======
    assert os.path.isfile(file_path), "generators need a documentation sub in docs/"
    assert (
        os.path.getsize(file_path) > 0
    ), "plugin docs cannot be empty. you can just use a stub to read python docstrings, look at existing doc files"
>>>>>>> 3308df7a
    category_file = os.path.join(DOC_SOURCE, "generators.rst")
    target_doc = f"garak.generators.{classname}\n"
    assert (
        open(category_file, "r", encoding="utf-8").read().find(target_doc) != -1
    ), "generator docs must be linked to in generators.rst"


@pytest.mark.parametrize("classname", m["buffs"])
def test_docs_buffs(classname: str):
    file_path = os.path.join(DOC_SOURCE, f"garak.buffs.{classname}.rst")
<<<<<<< HEAD
    assert os.path.isfile(
        file_path
    ), f"There must be an entry for each buff family in the docs; missing {file_path}"
    assert os.path.getsize(file_path) > 0
=======
    assert os.path.isfile(file_path), "buffs need a documentation sub in docs/"
    assert (
        os.path.getsize(file_path) > 0
    ), "plugin docs cannot be empty. you can just use a stub to read python docstrings, look at existing doc files"
>>>>>>> 3308df7a
    category_file = os.path.join(DOC_SOURCE, "buffs.rst")
    target_doc = f"garak.buffs.{classname}\n"
    assert (
        open(category_file, "r", encoding="utf-8").read().find(target_doc) != -1
    ), "buff docs must be linked to in buffs.rst"


from garak import _plugins

probes = [classname for (classname, active) in _plugins.enumerate_plugins("probes")]
detectors = [
    classname for (classname, active) in _plugins.enumerate_plugins("detectors")
]
generators = [
    classname for (classname, active) in _plugins.enumerate_plugins("generators")
]
harnesses = [
    classname for (classname, active) in _plugins.enumerate_plugins("harnesses")
]
buffs = [classname for (classname, active) in _plugins.enumerate_plugins("buffs")]
# commented out until enumerate_plugins supports evaluators
# evaluators = [
#    classname for (classname, active) in _plugins.enumerate_plugins("evaluators")
# ]
plugins = probes + detectors + generators + buffs


@pytest.mark.parametrize("plugin_name", plugins)
def test_check_docstring(plugin_name: str):
    plugin_name_parts = plugin_name.split(".")
    module_name = "garak." + ".".join(plugin_name_parts[:-1])
    class_name = plugin_name_parts[-1]
    mod = importlib.import_module(module_name)
    doc = getattr(getattr(mod, class_name), "__doc__")
    assert isinstance(doc, str), "All plugins must have docstrings"
    assert len(doc) > 0, "Plugin docstrings must not be empty"<|MERGE_RESOLUTION|>--- conflicted
+++ resolved
@@ -25,17 +25,12 @@
 @pytest.mark.parametrize("classname", m["probes"])
 def test_docs_probes(classname: str):
     file_path = os.path.join(DOC_SOURCE, f"garak.probes.{classname}.rst")
-<<<<<<< HEAD
     assert os.path.isfile(
         file_path
     ), f"There must be an entry for each probe family in the docs; missing {file_path}"
-    assert os.path.getsize(file_path) > 0, "Probe family doc files can't be empty"
-=======
-    assert os.path.isfile(file_path), "probes need a documentation sub in docs/"
     assert (
         os.path.getsize(file_path) > 0
     ), "plugin docs cannot be empty. you can just use a stub to read python docstrings, look at existing doc files"
->>>>>>> 3308df7a
     category_file = os.path.join(DOC_SOURCE, "probes.rst")
     target_doc = f"garak.probes.{classname}\n"
     assert (
@@ -46,17 +41,12 @@
 @pytest.mark.parametrize("classname", m["detectors"])
 def test_docs_detectors(classname: str):
     file_path = os.path.join(DOC_SOURCE, f"garak.detectors.{classname}.rst")
-<<<<<<< HEAD
     assert os.path.isfile(
         file_path
     ), f"There must be an entry for each detector family in the docs; missing {file_path}"
-    assert os.path.getsize(file_path) > 0
-=======
-    assert os.path.isfile(file_path), "detectors need a documentation sub in docs/"
     assert (
         os.path.getsize(file_path) > 0
     ), "plugin docs cannot be empty. you can just use a stub to read python docstrings, look at existing doc files"
->>>>>>> 3308df7a
     category_file = os.path.join(DOC_SOURCE, "detectors.rst")
     target_doc = f"garak.detectors.{classname}\n"
     assert (
@@ -67,17 +57,12 @@
 @pytest.mark.parametrize("classname", m["harnesses"])
 def test_docs_harnesses(classname: str):
     file_path = os.path.join(DOC_SOURCE, f"garak.harnesses.{classname}.rst")
-<<<<<<< HEAD
     assert os.path.isfile(
         file_path
     ), f"There must be an entry for each harness family in the docs; missing {file_path}"
-    assert os.path.getsize(file_path) > 0
-=======
-    assert os.path.isfile(file_path), "harnesses need a documentation sub in docs/"
     assert (
         os.path.getsize(file_path) > 0
     ), "plugin docs cannot be empty. you can just use a stub to read python docstrings, look at existing doc files"
->>>>>>> 3308df7a
     category_file = os.path.join(DOC_SOURCE, "harnesses.rst")
     target_doc = f"garak.harnesses.{classname}\n"
     assert (
@@ -88,17 +73,12 @@
 @pytest.mark.parametrize("classname", m["evaluators"])
 def test_docs_evaluators(classname: str):
     file_path = os.path.join(DOC_SOURCE, f"garak.evaluators.{classname}.rst")
-<<<<<<< HEAD
     assert os.path.isfile(
         file_path
     ), f"There must be an entry for each evaluator family in the docs; missing {file_path}"
-    assert os.path.getsize(file_path) > 0
-=======
-    assert os.path.isfile(file_path), "evaluators need a documentation sub in docs/"
     assert (
         os.path.getsize(file_path) > 0
     ), "plugin docs cannot be empty. you can just use a stub to read python docstrings, look at existing doc files"
->>>>>>> 3308df7a
     category_file = os.path.join(DOC_SOURCE, "evaluators.rst")
     target_doc = f"garak.evaluators.{classname}\n"
     assert (
@@ -109,17 +89,12 @@
 @pytest.mark.parametrize("classname", m["generators"])
 def test_docs_generators(classname: str):
     file_path = os.path.join(DOC_SOURCE, f"garak.generators.{classname}.rst")
-<<<<<<< HEAD
     assert os.path.isfile(
         file_path
     ), f"There must be an entry for each generator family in the docs; missing {file_path}"
-    assert os.path.getsize(file_path) > 0
-=======
-    assert os.path.isfile(file_path), "generators need a documentation sub in docs/"
     assert (
         os.path.getsize(file_path) > 0
     ), "plugin docs cannot be empty. you can just use a stub to read python docstrings, look at existing doc files"
->>>>>>> 3308df7a
     category_file = os.path.join(DOC_SOURCE, "generators.rst")
     target_doc = f"garak.generators.{classname}\n"
     assert (
@@ -130,17 +105,12 @@
 @pytest.mark.parametrize("classname", m["buffs"])
 def test_docs_buffs(classname: str):
     file_path = os.path.join(DOC_SOURCE, f"garak.buffs.{classname}.rst")
-<<<<<<< HEAD
     assert os.path.isfile(
         file_path
     ), f"There must be an entry for each buff family in the docs; missing {file_path}"
-    assert os.path.getsize(file_path) > 0
-=======
-    assert os.path.isfile(file_path), "buffs need a documentation sub in docs/"
     assert (
         os.path.getsize(file_path) > 0
     ), "plugin docs cannot be empty. you can just use a stub to read python docstrings, look at existing doc files"
->>>>>>> 3308df7a
     category_file = os.path.join(DOC_SOURCE, "buffs.rst")
     target_doc = f"garak.buffs.{classname}\n"
     assert (
