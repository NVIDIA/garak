--- conflicted
+++ resolved
@@ -8,14 +8,10 @@
 
 from garak import _plugins
 from garak.attempt import Attempt
-<<<<<<< HEAD
 from garak.configurable import Configurable
 from garak.detectors.base import Detector
 from garak.exception import APIKeyMissingError
-=======
-from garak.exception import APIKeyMissingError
 import garak.detectors.base
->>>>>>> db0b1e97
 
 DEFAULT_GENERATOR_NAME = "garak test"
 DEFAULT_PROMPT_TEXT = "especially the lies"
