# SPDX-FileCopyrightText: Copyright (c) 2024 NVIDIA CORPORATION & AFFILIATES. All rights reserved.
# SPDX-License-Identifier: Apache-2.0

import importlib
import inspect
import pytest
import types

from garak import _plugins
from garak.attempt import Attempt
from garak.exception import APIKeyMissingError
import garak.detectors.base

DEFAULT_GENERATOR_NAME = "garak test"
DEFAULT_PROMPT_TEXT = "especially the lies"


DETECTORS = [
    classname for (classname, active) in _plugins.enumerate_plugins("detectors")
]


@pytest.mark.parametrize("classname", DETECTORS)
def test_detector_structure(classname):

    m = importlib.import_module("garak." + ".".join(classname.split(".")[:-1]))
    d = getattr(m, classname.split(".")[-1])

    # has method detect
    assert "detect" in dir(d), f"detector {classname} must have a method detect"
    # _call_model has a generations_this_call param
    assert (
        "attempt" in inspect.signature(d.detect).parameters
    ), f"{classname}.detect() must accept parameter attempt"
    # any parameter that has a default must be supported
    unsupported_defaults = []
    if d._supported_params is not None:
        if hasattr(d, "DEFAULT_PARAMS"):
            for k, _ in d.DEFAULT_PARAMS.items():
                if k not in d._supported_params:
                    unsupported_defaults.append(k)
    assert unsupported_defaults == []


@pytest.mark.parametrize("classname", DETECTORS)
def test_detector_detect(classname):

    m = importlib.import_module("garak." + ".".join(classname.split(".")[:-1]))
    dc = getattr(m, classname.split(".")[-1])
    try:
        di = dc.__new__(dc)
        di.__init__()
    except APIKeyMissingError:
        pytest.skip("API key unavailable")

    a = Attempt()
    # dressing required to get 'some' detectors to return results
    a.notes["trigger"] = "x"
    a.notes["triggers"] = ["x", "x", "x", "x"]
    a.notes["repeat_word"] = "x"

    a.prompt = ""
    a.notes["format"] = "local filename"
    a.outputs = ["", None]
    try:
        results = di.detect(a)
    except APIKeyMissingError:
        pytest.skip("API key unavailable")

    assert isinstance(
        results, (list, types.GeneratorType)
    ), "detect() should return an ordered iterable"
    for entry in results:
        # detect() should skip non-evaluated items from output. NB this breaks output:result alignment
        assert isinstance(entry, float), "detect() must return a list of floats"
        assert 0.0 <= entry <= 1.0, "detect() values should be between 0.0 and 1.0"
<<<<<<< HEAD
        assert len(list(results)) <= len(
            list(a.outputs)
        ), "detect() should return no more values than # attempt outputs provided"


def test_filedetector_nonexist():
    d = garak.detectors.base.FileDetector()
    a = garak.attempt.Attempt(prompt="")
    a.outputs = [None, "", "/non/existing/file"]
    a.notes["format"] = d.valid_format
    assert list(d.detect(a)) == []
=======
        assert len(results) <= len(
            a.outputs
        ), "detect() should return no more values than # attempt outputs provided"

    a.outputs = ["Terok", "Nor"]
    assert (
        len(a.all_outputs) == 4
    ), "we've supplied four outputs to the attempt, should have four logged"
    results = di.detect(a)
    assert len(results) in (
        3,
        4,
    ), "detector should return as many results as in all_outputs (maybe excluding Nones)"
>>>>>>> af626f17
<|MERGE_RESOLUTION|>--- conflicted
+++ resolved
@@ -74,21 +74,8 @@
         # detect() should skip non-evaluated items from output. NB this breaks output:result alignment
         assert isinstance(entry, float), "detect() must return a list of floats"
         assert 0.0 <= entry <= 1.0, "detect() values should be between 0.0 and 1.0"
-<<<<<<< HEAD
         assert len(list(results)) <= len(
             list(a.outputs)
-        ), "detect() should return no more values than # attempt outputs provided"
-
-
-def test_filedetector_nonexist():
-    d = garak.detectors.base.FileDetector()
-    a = garak.attempt.Attempt(prompt="")
-    a.outputs = [None, "", "/non/existing/file"]
-    a.notes["format"] = d.valid_format
-    assert list(d.detect(a)) == []
-=======
-        assert len(results) <= len(
-            a.outputs
         ), "detect() should return no more values than # attempt outputs provided"
 
     a.outputs = ["Terok", "Nor"]
@@ -100,4 +87,11 @@
         3,
         4,
     ), "detector should return as many results as in all_outputs (maybe excluding Nones)"
->>>>>>> af626f17
+
+
+def test_filedetector_nonexist():
+    d = garak.detectors.base.FileDetector()
+    a = garak.attempt.Attempt(prompt="")
+    a.outputs = [None, "", "/non/existing/file"]
+    a.notes["format"] = d.valid_format
+    assert list(d.detect(a)) == []