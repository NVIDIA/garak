"""Cohere AI model support

Support for Cohere's text generation API. Uses the command model by default,
but just supply the name of another either on the command line or as the
constructor param if you want to use that. You'll need to set an environment
variable called COHERE_API_KEY to your Cohere API key, for this generator.

NOTE: As of Cohere v5.0.0+, the generate API is legacy and chat API is recommended.
This implementation follows Cohere's official migration guide:
- For v1 API: Uses cohere.Client() to maintain full backward compatibility
- For v2 API: Uses cohere.ClientV2() for the recommended chat interface
"""

import logging
from typing import List, Union

import backoff
import tqdm

from garak import _config
from garak.attempt import Message, Conversation
from garak.exception import GeneratorBackoffTrigger
from garak.generators.base import Generator


COHERE_GENERATION_LIMIT = (
    5  # c.f. https://docs.cohere.com/reference/generate 18 may 2023
)


class CohereGenerator(Generator):
    """Interface to Cohere's python library for their text2text model.

    Expects API key in COHERE_API_KEY environment variable.

    Following Cohere's migration guide, this implementation:
    - For api_version="v1": Uses cohere.Client() with generate() API (supports multiple generations)
    - For api_version="v2": Uses cohere.ClientV2() with chat() API (recommended, requires multiple API calls)
    """

    ENV_VAR = "COHERE_API_KEY"
    DEFAULT_PARAMS = Generator.DEFAULT_PARAMS | {
        "temperature": 0.750,
        "k": 0,
        "p": 0.75,
        "frequency_penalty": 0.0,
        "presence_penalty": 0.0,
        "stop": [],  # Used for end_sequences in v1 API
        "preset": None,  # Only used with v1 API
        "api_version": "v2",  # "v1" for legacy generate API, "v2" for chat API (recommended)
    }
    extra_dependency_names = ["cohere"]

    generator_family_name = "Cohere"

    def __init__(self, name="command", config_root=_config):

        self.name = name
        self.fullname = f"Cohere {self.name}"

        super().__init__(self.name, config_root=config_root)

        logging.debug(
            "Cohere generation request limit capped at %s", COHERE_GENERATION_LIMIT
        )
        self.generator = self.cohere.Client(self.api_key)

        # Validate api_version
        if self.api_version not in ["v1", "v2"]:
            logging.warning(
                f"Invalid api_version '{self.api_version}'. Using 'v2' instead."
            )
            self.api_version = "v2"

        # Initialize appropriate client based on API version
        # Following Cohere's guidance to use Client() for v1 and ClientV2() for v2
        if self.api_version == "v1":
            self.generator = self.cohere.Client(api_key=self.api_key)
        else:  # api_version == "v2"
            self.generator = self.cohere.ClientV2(api_key=self.api_key)

    @backoff.on_exception(backoff.fibo, GeneratorBackoffTrigger, max_value=70)
    def _call_cohere_api(
        self, prompt: Conversation, request_size=COHERE_GENERATION_LIMIT
    ) -> List[Union[Message, None]]:
        """Empty prompts raise API errors (e.g. invalid request: prompt must be at least 1 token long).
        We catch these using the ApiError base class in Cohere v5+.
        Filtering exceptions based on message instead of type, in backoff, isn't immediately obvious
        - on the other hand blank prompt / RTP shouldn't hang forever
        """
<<<<<<< HEAD
        prompt_text = prompt.last_message().text
        if prompt_text == "":
=======
        if not prompt_text:
>>>>>>> d32f84c2
            return [Message("")] * request_size
        else:
            if self.api_version == "v2":
                # Use chat API with ClientV2 (recommended in v5+)
                responses = []
                # Chat API doesn't support num_generations, so we need to make multiple calls
                for _ in range(request_size):
                    try:
<<<<<<< HEAD
                        # Use the correct UserChatMessageV2 class
                        message = self.cohere.UserChatMessageV2(content=prompt_text)

=======
>>>>>>> d32f84c2
                        response = self.generator.chat(
                            model=self.name,
                            messages=prompt_text,
                            temperature=self.temperature,
                            max_tokens=self.max_tokens,
                            k=self.k,
                            p=self.p,
                            frequency_penalty=self.frequency_penalty,
                            presence_penalty=self.presence_penalty,
                            # Note: stop_sequences/end_sequences, logit_bias, truncate, and preset
                            # are not supported in the Chat endpoint per Cohere migration guide
                        )

                        # Extract text from message content
                        if hasattr(response, "message") and hasattr(
                            response.message, "content"
                        ):
                            # Get the first text content item
                            for content_item in response.message.content:
                                if hasattr(content_item, "text"):
                                    responses.append(content_item.text)
                                    break
                            else:
                                # No text content found
                                logging.warning(
                                    "No text content found in chat response"
                                )
                                responses.append(str(response))
                        else:
                            logging.warning(
                                "Chat response structure doesn't match expected format"
                            )
                            responses.append(str(response))
                    except Exception as e:
                        backoff_exception_types = (
                            self.cohere.errors.GatewayTimeoutError,
                            self.cohere.errors.TooManyRequestsError,
                            self.cohere.errors.ServiceUnavailableError,
                            self.cohere.errors.InternalServerError,
                        )
                        for backoff_exception in backoff_exception_types:
                            if isinstance(e, backoff_exception):
                                raise GeneratorBackoffTrigger from e
                        logging.error(f"Chat API error: {e}")
                        responses.append(None)

                # Ensure we return the correct number of responses
                if len(responses) < request_size:
                    responses.extend([None] * (request_size - len(responses)))

            else:  # api_version == "v1"
                # Use legacy generate API with cohere.Client()
                # Following Cohere's guidance for full backward compatibility
                try:
                    message = prompt_text[-1]["content"]

                    response = self.generator.generate(
                        model=self.name,
                        prompt=message,
                        temperature=self.temperature,
                        num_generations=request_size,
                        max_tokens=self.max_tokens,
                        preset=self.preset,
                        k=self.k,
                        p=self.p,
                        frequency_penalty=self.frequency_penalty,
                        presence_penalty=self.presence_penalty,
                        end_sequences=self.stop,
                    )

                except RuntimeError as e:
                    logging.error(f"Generate API error: {e}")
                    return [None] * request_size
                except Exception as e:
                    backoff_exception_types = [self.cohere.error.CohereAPIError]
                    for backoff_exception in backoff_exception_types:
                        if isinstance(e, backoff_exception):
                            raise GeneratorBackoffTrigger from e
                    raise e

                # Handle response based on structure
                if hasattr(response, "generations"):
                    # Handle the v5+ API response format
                    responses = [gen.text for gen in response.generations]
                else:
                    # Try to handle other possible response formats
                    try:
                        if isinstance(response, list):
                            responses = [g.text for g in response]
                        elif hasattr(response, "text"):
                            responses = [response.text]
                        else:
                            # Last resort - try to convert response to string
                            responses = [str(response)]
                    except RuntimeError as e:
                        logging.error(
                            f"Failed to extract text from Cohere response: {e}"
                        )
                        responses = [None] * request_size

            return [Message(g.text) if g is not None else None for g in responses]

    def _call_model(
        self, prompt: Conversation, generations_this_call: int = 1
    ) -> List[Union[Message, None]]:
        """Cohere's _call_model does sub-batching before calling,
        and so manages chunking internally"""
        quotient, remainder = divmod(generations_this_call, COHERE_GENERATION_LIMIT)
        request_sizes = [COHERE_GENERATION_LIMIT] * quotient
        if remainder:
            request_sizes += [remainder]
        outputs = []
        generation_iterator = tqdm.tqdm(request_sizes, leave=False)
        generation_iterator.set_description(self.fullname)
        for request_size in generation_iterator:
<<<<<<< HEAD
            outputs += self._call_cohere_api(prompt, request_size=request_size)
=======
            outputs += self._call_cohere_api(
                self._conversation_to_list(prompt), request_size=request_size
            )
>>>>>>> d32f84c2
        return outputs


DEFAULT_CLASS = "CohereGenerator"<|MERGE_RESOLUTION|>--- conflicted
+++ resolved
@@ -88,12 +88,8 @@
         Filtering exceptions based on message instead of type, in backoff, isn't immediately obvious
         - on the other hand blank prompt / RTP shouldn't hang forever
         """
-<<<<<<< HEAD
         prompt_text = prompt.last_message().text
-        if prompt_text == "":
-=======
         if not prompt_text:
->>>>>>> d32f84c2
             return [Message("")] * request_size
         else:
             if self.api_version == "v2":
@@ -102,12 +98,6 @@
                 # Chat API doesn't support num_generations, so we need to make multiple calls
                 for _ in range(request_size):
                     try:
-<<<<<<< HEAD
-                        # Use the correct UserChatMessageV2 class
-                        message = self.cohere.UserChatMessageV2(content=prompt_text)
-
-=======
->>>>>>> d32f84c2
                         response = self.generator.chat(
                             model=self.name,
                             messages=prompt_text,
@@ -223,13 +213,7 @@
         generation_iterator = tqdm.tqdm(request_sizes, leave=False)
         generation_iterator.set_description(self.fullname)
         for request_size in generation_iterator:
-<<<<<<< HEAD
             outputs += self._call_cohere_api(prompt, request_size=request_size)
-=======
-            outputs += self._call_cohere_api(
-                self._conversation_to_list(prompt), request_size=request_size
-            )
->>>>>>> d32f84c2
         return outputs
 
 
