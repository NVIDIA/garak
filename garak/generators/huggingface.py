"""Hugging Face generator

Supports pipelines, inference API, and models.

Not all models on HF Hub work well with pipelines; try a Model generator
if there are problems. Otherwise, please let us know if it's still not working!

 https://github.com/leondz/garak/issues

If you use the inference API, it's recommended to put your Hugging Face API key
in an environment variable called HF_INFERENCE_TOKEN , else the rate limiting can
be quite strong. Find your Hugging Face Inference API Key here:

 https://huggingface.co/docs/api-inference/quicktour
"""

import importlib
import logging
import re
import os
from typing import List, Union
import warnings

import backoff
import torch

from garak import _config
from garak.exception import ModelNameMissingError
from garak.generators.base import Generator


models_to_deprefix = ["gpt2"]


class HFRateLimitException(Exception):
    pass


class HFLoadingException(Exception):
    pass


class HFInternalServerError(Exception):
    pass


class HFCompatible:
    def _set_hf_context_len(self, config):
        if hasattr(config, "n_ctx"):
            if isinstance(config.n_ctx, int):
                self.context_len = config.n_ctx


class Pipeline(Generator, HFCompatible):
    """Get text generations from a locally-run Hugging Face pipeline"""

    generator_family_name = "Hugging Face 🤗 pipeline"
    supports_multiple_generations = True

    def __init__(
        self, name="", do_sample=True, generations=10, device=0, config_root=_config
    ):
        self.name = name
        self.generations = generations
        self.do_sample = do_sample
        self.device = device
        self._load_config(config_root)

        super().__init__(
            self.name, generations=self.generations, config_root=config_root
        )

        from transformers import pipeline, set_seed

        if _config.run.seed is not None:
            set_seed(_config.run.seed)

        import torch.cuda

        if not torch.cuda.is_available():
            logging.debug("Using CPU, torch.cuda.is_available() returned False")
            self.device = -1

        self.generator = pipeline(
            "text-generation",
            model=self.name,
            do_sample=self.do_sample,
            device=self.device,
        )
        self.deprefix_prompt = self.name in models_to_deprefix
        if _config.loaded:
            if _config.run.deprefix is True:
                self.deprefix_prompt = True

                self._set_hf_context_len(self.generator.model.config)

    def _call_model(
        self, prompt: str, generations_this_call: int = 1
    ) -> List[Union[str, None]]:
        with warnings.catch_warnings():
            warnings.simplefilter("ignore", category=UserWarning)
            try:
                with torch.no_grad():
                    # workaround for pipeline to truncate the input
                    encoded_prompt = self.generator.tokenizer(prompt, truncation=True)
                    truncated_prompt = self.generator.tokenizer.decode(
                        encoded_prompt["input_ids"], skip_special_tokens=True
                    )
                    raw_output = self.generator(
                        truncated_prompt,
                        pad_token_id=self.generator.tokenizer.eos_token_id,
                        max_new_tokens=self.max_tokens,
                        num_return_sequences=generations_this_call,
                    )
            except Exception as e:
                logging.error(e)
                raw_output = []  # could handle better than this

        outputs = []
        if raw_output is not None:
            outputs = [
                i["generated_text"] for i in raw_output
            ]  # generator returns 10 outputs by default in __init__

        if not self.deprefix_prompt:
            return outputs
        else:
            return [re.sub("^" + re.escape(prompt), "", _o) for _o in outputs]


class OptimumPipeline(Pipeline, HFCompatible):
    """Get text generations from a locally-run Hugging Face pipeline using NVIDIA Optimum"""

    generator_family_name = "NVIDIA Optimum Hugging Face 🤗 pipeline"
    supports_multiple_generations = True
    doc_uri = "https://huggingface.co/blog/optimum-nvidia"

    def __init__(
        self, name="", do_sample=True, generations=10, device=0, config_root=_config
    ):
        self.name = name

        super().__init__(
            self.name,
            do_sample=do_sample,
            generations=generations,
            device=device,
            config_root=config_root,
        )

        from optimum.nvidia.pipelines import pipeline
        from transformers import set_seed

        if _config.run.seed is not None:
            set_seed(_config.run.seed)

        import torch.cuda

        if not torch.cuda.is_available():
            message = "OptimumPipeline needs CUDA, but torch.cuda.is_available() returned False; quitting"
            logging.critical(message)
            raise ValueError(message)

        use_fp8 = False
        if _config.loaded:
            if "use_fp8" in _config.plugins.generators.OptimumPipeline:
                use_fp8 = True

        self.generator = pipeline(
            "text-generation",
            model=self.name,
            do_sample=self.do_sample,
            device=self.device,
            use_fp8=use_fp8,
        )
        self.deprefix_prompt = name in models_to_deprefix
        if _config.loaded:
            if _config.run.deprefix is True:
                self.deprefix_prompt = True

        self._set_hf_context_len(self.generator.model.config)


class ConversationalPipeline(Generator, HFCompatible):
    """Conversational text generation using HuggingFace pipelines"""

    generator_family_name = "Hugging Face 🤗 pipeline for conversations"
    supports_multiple_generations = True

    def __init__(
        self, name="", do_sample=True, generations=10, device=0, config_root=_config
    ):
        self.name = name
        self.do_sample = do_sample
        self.generations = generations
        self.device = device

        super().__init__(
            self.name, generations=self.generations, config_root=config_root
        )

        from transformers import pipeline, set_seed, Conversation

        if _config.run.seed is not None:
            set_seed(_config.run.seed)

        import torch.cuda

        if not torch.cuda.is_available():
            logging.debug("Using CPU, torch.cuda.is_available() returned False")
            self.device = -1

        # Note that with pipeline, in order to access the tokenizer, model, or device, you must get the attribute
        # directly from self.generator instead of from the ConversationalPipeline object itself.
        self.generator = pipeline(
            "conversational",
            model=self.name,
            do_sample=self.do_sample,
            device=self.device,
        )
        self.conversation = Conversation()
        self.deprefix_prompt = self.name in models_to_deprefix
        if _config.loaded:
            if _config.run.deprefix is True:
                self.deprefix_prompt = True

        self._set_hf_context_len(self.generator.model.config)

    def clear_history(self):
        from transformers import Conversation

        self.conversation = Conversation()

    def _call_model(
        self, prompt: Union[str, List[dict]], generations_this_call: int = 1
    ) -> List[Union[str, None]]:
        """Take a conversation as a list of dictionaries and feed it to the model"""

        # If conversation is provided as a list of dicts, create the conversation.
        # Otherwise, maintain state in Generator
        if isinstance(prompt, str):
            self.conversation.add_message({"role": "user", "content": prompt})
            self.conversation = self.generator(self.conversation)
            generations = [self.conversation[-1]["content"]]

        elif isinstance(prompt, list):
            from transformers import Conversation

            conversation = Conversation()
            for item in prompt:
                conversation.add_message(item)
            with torch.no_grad():
                conversation = self.generator(conversation)

            outputs = [conversation[-1]["content"]]
        else:
            raise TypeError(f"Expected list or str, got {type(prompt)}")

        if not self.deprefix_prompt:
            return outputs
        else:
            return [re.sub("^" + re.escape(prompt), "", _o) for _o in outputs]


class InferenceAPI(Generator, HFCompatible):
    """Get text generations from Hugging Face Inference API"""

    generator_family_name = "Hugging Face 🤗 Inference API"
    supports_multiple_generations = True
    import requests

    ENV_VAR = "HF_INFERENCE_TOKEN"
    URI = "https://api-inference.huggingface.co/models/"
    DEFAULT_PARAMS = Generator.DEFAULT_PARAMS | {
        "deprefix_prompt": True,
        "max_time": 20,
        "wait_for_model": False,
    }

    def __init__(self, name="", generations=10, config_root=_config):
        self.name = name
        self.generations = generations
        super().__init__(
            self.name, generations=self.generations, config_root=config_root
        )

        self.uri = self.URI + name

        # special case for api token requirement this also reserves `headers` as not configurable
        if self.api_key:
            self.headers = {"Authorization": f"Bearer {self.api_key}"}
        else:
            self.headers = {}
            message = " ⚠️  No Hugging Face Inference API token in HF_INFERENCE_TOKEN, expect heavier rate-limiting"
            print(message)
            logging.info(message)

    @backoff.on_exception(
        backoff.fibo,
        (
            HFRateLimitException,
            HFLoadingException,
            HFInternalServerError,
            requests.Timeout,
            TimeoutError,
        ),
        max_value=125,
    )
    def _call_model(
        self, prompt: str, generations_this_call: int = 1
    ) -> List[Union[str, None]]:
        import json
        import requests

        payload = {
            "inputs": prompt,
            "parameters": {
                "return_full_text": not self.deprefix_prompt,
                "num_return_sequences": generations_this_call,
                "max_time": self.max_time,
            },
            "options": {
                "wait_for_model": self.wait_for_model,
            },
        }
        if self.max_tokens:
            payload["parameters"]["max_new_tokens"] = self.max_tokens

        if generations_this_call > 1:
            payload["parameters"]["do_sample"] = True

        req_response = requests.request(
            "POST",
            self.uri,
            headers=self.headers,
            json=payload,
            timeout=(20, 90),  # (connect, read)
        )

        if req_response.status_code == 503:
            self.wait_for_model = True
            raise HFLoadingException

        # if we get this far, reset the model load wait. let's hope 503 is only for model loading :|
        if self.wait_for_model:
            self.wait_for_model = False

        response = None
        try:
            response = json.loads(req_response.content.decode("utf-8"))
        except json.decoder.JSONDecodeError:
            logging.error(
                "HF Inference API returned non-JSON: %s", req_response.content
            )
            response = req_response.content

        if isinstance(response, dict):
            if "error" in response.keys():
                if isinstance(response["error"], list) and isinstance(
                    response["error"][0], str
                ):
                    logging.error(
                        "Received list of errors, processing first only. Response: %s",
                        response["error"],
                    )
                    response["error"] = response["error"][0]

                if "rate limit" in response["error"].lower():
                    raise HFRateLimitException(response["error"])
                else:
                    if req_response.status_code == 500:
                        raise HFInternalServerError()
                    elif req_response.status_code == 504:
                        raise TimeoutError()
                    else:
                        raise IOError(
                            f"🤗 reported: {req_response.status_code} {response['error']}"
                        )
            else:
                raise TypeError(
                    f"Unsure how to parse 🤗 API response dict: {response}, please open an issue at https://github.com/leondz/garak/issues including this message"
                )
        elif isinstance(response, list):
            return [g["generated_text"] for g in response]
        else:
            raise TypeError(
                f"Unsure how to parse 🤗 API response type: {response}, please open an issue at https://github.com/leondz/garak/issues including this message"
            )

    def _pre_generate_hook(self):
        self.wait_for_model = False


class InferenceEndpoint(InferenceAPI, HFCompatible):
    """Interface for Hugging Face private endpoints
    Pass the model URL as the name, e.g. https://xxx.aws.endpoints.huggingface.cloud
    """

    supports_multiple_generations = False
    import requests

    timeout = 120

    def __init__(self, name="", generations=10, config_root=_config):
        super().__init__(name, generations=generations, config_root=config_root)
        self.uri = name

    @backoff.on_exception(
        backoff.fibo,
        (
            HFRateLimitException,
            HFLoadingException,
            HFInternalServerError,
            requests.Timeout,
        ),
        max_value=125,
    )
    def _call_model(
        self, prompt: str, generations_this_call: int = 1
    ) -> List[Union[str, None]]:
        import requests

        payload = {
            "inputs": prompt,
            "parameters": {
                "return_full_text": not self.deprefix_prompt,
                "max_time": self.max_time,
            },
            "options": {
                "wait_for_model": self.wait_for_model,
            },
        }
        if self.max_tokens:
            payload["parameters"]["max_new_tokens"] = self.max_tokens

        if generations_this_call > 1:
            payload["parameters"]["do_sample"] = True

        response = requests.post(
            self.uri, headers=self.headers, json=payload, timeout=self.timeout
        ).json()
        try:
            output = response[0]["generated_text"]
        except Exception as exc:
            raise IOError(
                "Hugging Face 🤗 endpoint didn't generate a response. Make sure the endpoint is active."
            ) from exc
        return [output]


class Model(Generator, HFCompatible):
    """Get text generations from a locally-run Hugging Face model"""

    generator_family_name = "Hugging Face 🤗 model"
    supports_multiple_generations = True

    def __init__(
        self, name="", do_sample=True, generations=10, device=0, config_root=_config
    ):
        self.name = name
        self.device = device
        self.generations = generations

        super().__init__(
            self.name, generations=self.generations, config_root=config_root
        )

        import transformers

        if _config.run.seed is not None:
            transformers.set_seed(_config.run.seed)

        self.init_device = "cuda:" + str(self.device)
        import torch.cuda

        if not torch.cuda.is_available():
            logging.debug("Using CPU, torch.cuda.is_available() returned False")
            self.device = -1
            self.init_device = "cpu"

        trust_remote_code = self.name.startswith("mosaicml/mpt-")

        self.config = transformers.AutoConfig.from_pretrained(
            self.name, trust_remote_code=trust_remote_code
        )
        self.config.init_device = (
            self.init_device  # or "cuda:0" For fast initialization directly on GPU!
        )

        self._set_hf_context_len(self.config)

        self.model = transformers.AutoModelForCausalLM.from_pretrained(
            self.name,
            config=self.config,
        ).to(self.init_device)

        self.deprefix_prompt = self.name in models_to_deprefix

        if self.config.tokenizer_class:
            self.tokenizer = transformers.AutoTokenizer.from_pretrained(
                self.config.tokenizer_class
            )
        else:
            self.tokenizer = transformers.AutoTokenizer.from_pretrained(
                self.name, padding_side="left"
            )

        self.do_sample = do_sample
        self.generation_config = transformers.GenerationConfig.from_pretrained(
            self.name
        )
        self.generation_config.eos_token_id = self.model.config.eos_token_id
        self.generation_config.pad_token_id = self.model.config.eos_token_id

    def _call_model(
        self, prompt: str, generations_this_call: int = 1
    ) -> List[Union[str, None]]:
        self.generation_config.max_new_tokens = self.max_tokens
        self.generation_config.do_sample = self.do_sample
        self.generation_config.num_return_sequences = generations_this_call
        if self.temperature is not None:
            self.generation_config.temperature = self.temperature
        if self.top_k is not None:
            self.generation_config.top_k = self.top_k

        text_output = []
        with warnings.catch_warnings():
            warnings.simplefilter("ignore", category=UserWarning)
            with torch.no_grad():
                inputs = self.tokenizer(
                    prompt, truncation=True, return_tensors="pt"
                ).to(self.init_device)

                try:
                    outputs = self.model.generate(
                        **inputs, generation_config=self.generation_config
                    )
                except Exception as e:
                    if len(prompt) == 0:
                        returnval = [None] * generations_this_call
                        logging.exception("Error calling generate for empty prompt")
                        print(returnval)
                        return returnval
                    else:
                        raise e
                text_output = self.tokenizer.batch_decode(
                    outputs, skip_special_tokens=True, device=self.device
                )

        if not self.deprefix_prompt:
            return [text_output]
        else:
            return [re.sub("^" + re.escape(prompt), "", i) for i in text_output]


class LLaVA(Generator):
    """Get LLaVA ([ text + image ] -> text) generations"""

    DEFAULT_PARAMS = Generator.DEFAULT_PARAMS | {
        # "exist_tokens + max_new_tokens < 4K is the golden rule."
        # https://github.com/haotian-liu/LLaVA/issues/1095#:~:text=Conceptually%2C%20as%20long%20as%20the%20total%20tokens%20are%20within%204K%2C%20it%20would%20be%20fine%2C%20so%20exist_tokens%20%2B%20max_new_tokens%20%3C%204K%20is%20the%20golden%20rule.
        "max_tokens": 4000,
        # consider shifting below to kwargs or llava_kwargs that is a dict to allow more customization
        "torch_dtype": "float16",
        "low_cpu_mem_usage": True,
        "device_map": "cuda:0",
    }

    # rewrite modality setting
    modality = {"in": {"text", "image"}, "out": {"text"}}

    # Support Image-Text-to-Text models
    # https://huggingface.co/llava-hf#:~:text=Llava-,Models,-9
    supported_models = [
        "llava-hf/llava-v1.6-34b-hf",
        "llava-hf/llava-v1.6-vicuna-13b-hf",
        "llava-hf/llava-v1.6-vicuna-7b-hf",
        "llava-hf/llava-v1.6-mistral-7b-hf",
    ]

    def __init__(self, name="", generations=10, config_root=_config):
        super().__init__(name, generations=generations, config_root=config_root)
        if self.name not in self.supported_models:
            raise ModelNameMissingError(
                f"Invalid modal name {self.name}, current support: {self.supported_models}."
            )
<<<<<<< HEAD

        from transformers import LlavaNextProcessor, LlavaNextForConditionalGeneration

        PIL = importlib.import_module("PIL")
        self.Image = PIL.Image

        self.processor = LlavaNextProcessor.from_pretrained(name)
=======
        self.processor = LlavaNextProcessor.from_pretrained(self.name)
>>>>>>> 1f3863f4
        self.model = LlavaNextForConditionalGeneration.from_pretrained(
            self.name,
            torch_dtype=self.torch_dtype,
            low_cpu_mem_usage=self.low_cpu_mem_usage,
        )
        if torch.cuda.is_available():
            self.model.to(self.device_map)
        else:
            raise RuntimeError(
                "CUDA is not supported on this device. Please make sure CUDA is installed and configured properly."
            )

    def generate(
        self, prompt: str, generations_this_call: int = 1
    ) -> List[Union[str, None]]:
        text_prompt = prompt["text"]
        try:
            image_prompt = self.Image.open(prompt["image"])
        except FileNotFoundError as exc:
            raise FileNotFoundError(f"Cannot open image {prompt['image']}.") from exc
        except Exception as e:
            raise Exception(e)

        inputs = self.processor(text_prompt, image_prompt, return_tensors="pt").to(
            self.device_map
        )
        exist_token_number: int = inputs.data["input_ids"].shape[1]
        output = self.model.generate(
            **inputs, max_new_tokens=self.max_tokens - exist_token_number
        )
        output = self.processor.decode(output[0], skip_special_tokens=True)

        return [output]


DEFAULT_CLASS = "Pipeline"<|MERGE_RESOLUTION|>--- conflicted
+++ resolved
@@ -584,17 +584,13 @@
             raise ModelNameMissingError(
                 f"Invalid modal name {self.name}, current support: {self.supported_models}."
             )
-<<<<<<< HEAD
 
         from transformers import LlavaNextProcessor, LlavaNextForConditionalGeneration
 
         PIL = importlib.import_module("PIL")
         self.Image = PIL.Image
 
-        self.processor = LlavaNextProcessor.from_pretrained(name)
-=======
         self.processor = LlavaNextProcessor.from_pretrained(self.name)
->>>>>>> 1f3863f4
         self.model = LlavaNextForConditionalGeneration.from_pretrained(
             self.name,
             torch_dtype=self.torch_dtype,
