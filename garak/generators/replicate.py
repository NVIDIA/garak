"""Replicate generator interface

Generator for https://replicate.com/

Put your replicate key in an environment variable called
REPLICATE_API_TOKEN. It's found on your Replicate account
page, https://replicate.com/account.

Text-output models are supported.
"""

import importlib
import os
from typing import List, Union

import backoff
import replicate.exceptions

from garak import _config
from garak.attempt import Turn
from garak.generators.base import Generator


class ReplicateGenerator(Generator):
    """Interface for public endpoints of models hosted in Replicate (replicate.com).

    Expects API key in REPLICATE_API_TOKEN environment variable.
    """

    ENV_VAR = "REPLICATE_API_TOKEN"
    DEFAULT_PARAMS = Generator.DEFAULT_PARAMS | {
        "temperature": 1,
        "top_p": 1.0,
        "repetition_penalty": 1,
    }

    generator_family_name = "Replicate"
    supports_multiple_generations = False

    def __init__(self, name="", config_root=_config):
        super().__init__(name, config_root=config_root)

        if hasattr(self, "seed") and self.seed is None:
            self.seed = 9

        if self.api_key is not None:
            # ensure the token is in the expected runtime env var
            os.environ[self.ENV_VAR] = self.api_key
        self.client = importlib.import_module("replicate")

    # avoid attempt to pickle the client attribute
    def __getstate__(self) -> object:
        self._clear_client()
        return dict(self.__dict__)

    # restore the client attribute
    def __setstate__(self, d) -> object:
        self.__dict__.update(d)
        self._load_client()

    def _load_client(self):
        self.client = importlib.import_module("replicate")

    def _clear_client(self):
        self.client = None

    @backoff.on_exception(
        backoff.fibo, replicate.exceptions.ReplicateError, max_value=70
    )
    def _call_model(
<<<<<<< HEAD
        self, prompt: Turn, generations_this_call: int = 1
    ) -> List[Union[Turn, None]]:
        response_iterator = self.replicate.run(
=======
        self, prompt: str, generations_this_call: int = 1
    ) -> List[Union[str, None]]:
        if self.client is None:
            self.client = importlib.import_module("replicate")
        response_iterator = self.client.run(
>>>>>>> f8711089
            self.name,
            input={
                "prompt": prompt.text,
                "max_length": self.max_tokens,
                "temperature": self.temperature,
                "top_p": self.top_p,
                "repetition_penalty": self.repetition_penalty,
                "seed": self.seed,
            },
        )
        return [Turn("".join(response_iterator))]


class InferenceEndpoint(ReplicateGenerator):
    """Interface for private Replicate endpoints.

    Expects `name` in the format of `username/deployed-model-name`.
    """

    @backoff.on_exception(
        backoff.fibo, replicate.exceptions.ReplicateError, max_value=70
    )
    def _call_model(
<<<<<<< HEAD
        self, prompt: Turn, generations_this_call: int = 1
    ) -> List[Union[Turn, None]]:
        deployment = self.replicate.deployments.get(self.name)
=======
        self, prompt, generations_this_call: int = 1
    ) -> List[Union[str, None]]:
        if self.client is None:
            self.client = importlib.import_module("replicate")
        deployment = self.client.deployments.get(self.name)
>>>>>>> f8711089
        prediction = deployment.predictions.create(
            input={
                "prompt": prompt.text,
                "max_length": self.max_tokens,
                "temperature": self.temperature,
                "top_p": self.top_p,
                "repetition_penalty": self.repetition_penalty,
            },
        )
        prediction.wait()
        try:
            response = "".join(prediction.output)
        except TypeError as exc:
            raise IOError(
                "Replicate endpoint didn't generate a response. Make sure the endpoint is active."
            ) from exc
        return [Turn(r) for r in response]


DEFAULT_CLASS = "ReplicateGenerator"<|MERGE_RESOLUTION|>--- conflicted
+++ resolved
@@ -68,17 +68,11 @@
         backoff.fibo, replicate.exceptions.ReplicateError, max_value=70
     )
     def _call_model(
-<<<<<<< HEAD
         self, prompt: Turn, generations_this_call: int = 1
     ) -> List[Union[Turn, None]]:
-        response_iterator = self.replicate.run(
-=======
-        self, prompt: str, generations_this_call: int = 1
-    ) -> List[Union[str, None]]:
         if self.client is None:
             self.client = importlib.import_module("replicate")
         response_iterator = self.client.run(
->>>>>>> f8711089
             self.name,
             input={
                 "prompt": prompt.text,
@@ -102,17 +96,11 @@
         backoff.fibo, replicate.exceptions.ReplicateError, max_value=70
     )
     def _call_model(
-<<<<<<< HEAD
         self, prompt: Turn, generations_this_call: int = 1
     ) -> List[Union[Turn, None]]:
-        deployment = self.replicate.deployments.get(self.name)
-=======
-        self, prompt, generations_this_call: int = 1
-    ) -> List[Union[str, None]]:
         if self.client is None:
             self.client = importlib.import_module("replicate")
         deployment = self.client.deployments.get(self.name)
->>>>>>> f8711089
         prediction = deployment.predictions.create(
             input={
                 "prompt": prompt.text,
