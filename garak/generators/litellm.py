"""LiteLLM model support

Support for LiteLLM, which allows calling LLM APIs using the OpenAI format.

Depending on the model name provider, LiteLLM automatically
reads API keys from the respective environment variables.
(e.g. OPENAI_API_KEY for OpenAI models)

API key can also be directly set in the supplied generator json config.
This also enables support for any custom provider that follows the OAI format.

e.g Supply a JSON like this for Ollama's OAI api:
```json
{
    "litellm": {
        "LiteLLMGenerator" : {
            "api_base" : "http://localhost:11434/v1",
            "provider" : "openai",
            "api_key" : "test"
        }
    }
}
```

The above is an example of a config to connect LiteLLM with Ollama's OpenAI compatible API.

Then, when invoking garak, we pass it the path to the generator option file.

```
python -m garak --model_type litellm --model_name "phi" --generator_option_file ollama_base.json -p dan
```
"""

import importlib
import logging

from os import getenv
from typing import List, Union

import backoff


from garak import _config
from garak.generators.base import Generator


# Based on the param support matrix below:
# https://docs.litellm.ai/docs/completion/input
# Some providers do not support the `n` parameter
# and thus cannot generate multiple completions in one request
unsupported_multiple_gen_providers = (
    "openrouter/",
    "claude",
    "replicate/",
    "bedrock",
    "petals",
    "palm/",
    "together_ai/",
    "text-bison",
    "text-bison@001",
    "chat-bison",
    "chat-bison@001",
    "chat-bison-32k",
    "code-bison",
    "code-bison@001",
    "code-gecko@001",
    "code-gecko@latest",
    "codechat-bison",
    "codechat-bison@001",
    "codechat-bison-32k",
)


class LiteLLMGenerator(Generator):
    """Generator wrapper using LiteLLM to allow access to different
    providers using the OpenAI API format.
    """

    ENV_VAR = "OPENAI_API_KEY"
    DEFAULT_PARAMS = Generator.DEFAULT_PARAMS | {
        "temperature": 0.7,
        "top_p": 1.0,
        "frequency_penalty": 0.0,
        "presence_penalty": 0.0,
        "stop": ["#", ";"],
    }

    supports_multiple_generations = True
    generator_family_name = "LiteLLM"

    _supported_params = (
        "name",
        "generations",
        "context_len",
        "max_tokens",
        "api_key",
        "provider",
        "api_base",
        "temperature",
        "top_p",
        "top_k",
        "frequency_penalty",
        "presence_penalty",
        "stop",
    )

    def __init__(self, name: str = "", generations: int = 10, config_root=_config):
        self.name = name
        self.api_base = None
        self.api_key = None
        self.provider = None
        self.key_env_var = self.ENV_VAR
        self.generations = generations
        self._load_config(config_root)
        self.fullname = f"LiteLLM {self.name}"
        self.supports_multiple_generations = not any(
            self.name.startswith(provider)
            for provider in unsupported_multiple_gen_providers
        )

<<<<<<< HEAD
        super().__init__(name, generations=generations)

        self.litellm = importlib.import_module("litellm")
        # Fix issue with Ollama which does not support `presence_penalty`
        self.litellm.drop_params = True
        # Suppress log messages from LiteLLM
        self.litellm.verbose_logger.disabled = True
        # litellm.set_verbose = True

        if "litellm.LiteLLMGenerator" in _config.plugins.generators:
            for field in (
                "api_key",
                "provider",
                "api_base",
                "temperature",
                "top_p",
                "frequency_penalty",
                "presence_penalty",
            ):
                if field in _config.plugins.generators["litellm.LiteLLMGenerator"]:
                    setattr(
                        self,
                        field,
                        _config.plugins.generators["litellm.LiteLLMGenerator"][field],
                    )
=======
        super().__init__(
            self.name, generations=self.generations, config_root=config_root
        )
>>>>>>> 1f3863f4

        if self.provider is None:
            raise ValueError(
                "litellm generator needs to have a provider value configured - see docs"
            )
        elif (
            self.api_key is None
        ):  # TODO: special case where api_key is not always required
            if self.provider == "openai":
                self.api_key = getenv(self.key_env_var, None)
                if self.api_key is None:
                    raise APIKeyMissingError(
                        f"Please supply an OpenAI API key in the {self.key_env_var} environment variable"
                        " or in the configuration file"
                    )

    @backoff.on_exception(backoff.fibo, Exception, max_value=70)
    def _call_model(
        self, prompt: str, generations_this_call: int = 1
    ) -> List[Union[str, None]]:
        if isinstance(prompt, str):
            prompt = [{"role": "user", "content": prompt}]
        elif isinstance(prompt, list):
            prompt = prompt
        else:
            msg = (
                f"Expected a list of dicts for LiteLLM model {self.name}, but got {type(prompt)} instead. "
                f"Returning nothing!"
            )
            logging.error(msg)
            print(msg)
            return []

        response = self.litellm.completion(
            model=self.name,
            messages=prompt,
            temperature=self.temperature,
            top_p=self.top_p,
            n=generations_this_call,
            stop=self.stop,
            max_tokens=self.max_tokens,
            frequency_penalty=self.frequency_penalty,
            presence_penalty=self.presence_penalty,
            api_base=self.api_base,
            custom_llm_provider=self.provider,
            api_key=self.api_key,
        )

        if self.supports_multiple_generations:
            return [c.message.content for c in response.choices]
        else:
            return [response.choices[0].message.content]


DEFAULT_CLASS = "LiteLLMGenerator"<|MERGE_RESOLUTION|>--- conflicted
+++ resolved
@@ -118,38 +118,11 @@
             for provider in unsupported_multiple_gen_providers
         )
 
-<<<<<<< HEAD
-        super().__init__(name, generations=generations)
-
-        self.litellm = importlib.import_module("litellm")
-        # Fix issue with Ollama which does not support `presence_penalty`
-        self.litellm.drop_params = True
-        # Suppress log messages from LiteLLM
-        self.litellm.verbose_logger.disabled = True
-        # litellm.set_verbose = True
-
-        if "litellm.LiteLLMGenerator" in _config.plugins.generators:
-            for field in (
-                "api_key",
-                "provider",
-                "api_base",
-                "temperature",
-                "top_p",
-                "frequency_penalty",
-                "presence_penalty",
-            ):
-                if field in _config.plugins.generators["litellm.LiteLLMGenerator"]:
-                    setattr(
-                        self,
-                        field,
-                        _config.plugins.generators["litellm.LiteLLMGenerator"][field],
-                    )
-=======
         super().__init__(
             self.name, generations=self.generations, config_root=config_root
         )
->>>>>>> 1f3863f4
-
+        
+        self.litellm = importlib.import_module("litellm")
         if self.provider is None:
             raise ValueError(
                 "litellm generator needs to have a provider value configured - see docs"
