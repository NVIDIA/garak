--- conflicted
+++ resolved
@@ -1,14 +1,9 @@
+from typing import List
+
 import backoff
-<<<<<<< HEAD
-from garak.exception import GeneratorBackoffTrigger
-from garak.generators.base import Generator
-import garak._config as _config
-=======
-from typing import List
-from mistralai import Mistral, models
->>>>>>> 63169c91
 
 from garak import _config
+from garak.exception import GeneratorBackoffTrigger
 from garak.generators.base import Generator
 from garak.attempt import Message, Conversation
 
@@ -50,19 +45,17 @@
         super().__init__(name, config_root)
         self._load_client()
 
-<<<<<<< HEAD
     @backoff.on_exception(backoff.fibo, GeneratorBackoffTrigger, max_value=70)
-    def _call_model(self, prompt, generations_this_call=1):
-        print(self.name)
+    def _call_model(
+        self, prompt: Conversation, generations_this_call=1
+    ) -> List[Message | None]:
+        messages = []
+        for turn in prompt.turns:
+            messages.append({"role": turn.role, "content": turn.content.text})
         try:
             chat_response = self.client.chat.complete(
                 model=self.name,
-                messages=[
-                    {
-                        "role": "user",
-                        "content": prompt,
-                    },
-                ],
+                messages=messages,
             )
         except Exception as e:
             backoff_exception_types = [self.mistralai.models.SDKError]
@@ -70,22 +63,7 @@
                 if isinstance(e, backoff_exception):
                     raise GeneratorBackoffTrigger from e
             raise e
-        return [chat_response.choices[0].message.content]
-=======
-    @backoff.on_exception(backoff.fibo, models.SDKError, max_value=70)
-    def _call_model(
-        self, prompt: Conversation, generations_this_call=1
-    ) -> List[Message | None]:
-        # print(self.name) # why would this print `name` every call
-        messages = []
-        for turn in prompt.turns:
-            messages.append({"role": turn.role, "content": turn.content.text})
-        chat_response = self.client.chat.complete(
-            model=self.name,
-            messages=messages,
-        )
         return [Message(chat_response.choices[0].message.content)]
->>>>>>> 63169c91
 
 
 DEFAULT_CLASS = "MistralGenerator"