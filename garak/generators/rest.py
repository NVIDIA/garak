# SPDX-FileCopyrightText: Copyright (c) 2023 NVIDIA CORPORATION & AFFILIATES. All rights reserved.
# SPDX-License-Identifier: Apache-2.0

"""REST API generator interface

Generic Module for REST API connections
"""

import json
import logging
from typing import List, Union
import requests

import backoff
import jsonpath_ng
from jsonpath_ng.exceptions import JsonPathParserError

from garak import _config
<<<<<<< HEAD
=======
from garak.attempt import Message, Conversation
>>>>>>> 63169c91
from garak.exception import (
    APIKeyMissingError,
    BadGeneratorException,
    RateLimitHit,
<<<<<<< HEAD
    GeneratorBackoffTrigger,
=======
    GarakBackoffTrigger,
>>>>>>> 63169c91
)
from garak.generators.base import Generator


class RestGenerator(Generator):
    """Generic API interface for REST models

    See reference docs for details (https://reference.garak.ai/en/latest/garak.generators.rest.html)
    """

    DEFAULT_PARAMS = Generator.DEFAULT_PARAMS | {
        "headers": {},
        "method": "post",
        "ratelimit_codes": [429],
        "skip_codes": [],
        "response_json": False,
        "response_json_field": None,
        "req_template": "$INPUT",
        "request_timeout": 20,
        "proxies": None,
        "verify_ssl": True,
    }

    ENV_VAR = "REST_API_KEY"
    generator_family_name = "REST"

    _supported_params = (
        "api_key",
        "name",
        "uri",
        "key_env_var",
        "req_template",
        "req_template_json",
        "context_len",
        "max_tokens",
        "method",
        "headers",
        "response_json",
        "response_json_field",
        "req_template_json_object",
        "request_timeout",
        "ratelimit_codes",
        "skip_codes",
        "skip_seq_start",
        "skip_seq_end",
        "temperature",
        "top_k",
        "proxies",
        "verify_ssl",
    )

    def __init__(self, uri=None, config_root=_config):
        self.uri = uri
        self.name = uri
        self.supports_multiple_generations = False  # not implemented yet
        self.escape_function = self._json_escape
        self.retry_5xx = True
        self.key_env_var = self.ENV_VAR if hasattr(self, "ENV_VAR") else None

        # load configuration since super.__init__ has not been called
        self._load_config(config_root)

        if (
            hasattr(self, "req_template_json_object")
            and self.req_template_json_object is not None
        ):
            self.req_template = json.dumps(self.req_template_json_object)

        if self.response_json:
            if self.response_json_field is None:
                raise ValueError(
                    "RestGenerator response_json is True but response_json_field isn't set"
                )
            if not isinstance(self.response_json_field, str):
                raise ValueError("response_json_field must be a string")
            if self.response_json_field == "":
                raise ValueError(
                    "RestGenerator response_json is True but response_json_field is an empty string. If the root object is the target object, use a JSONPath."
                )

        if self.name is None:
            self.name = self.uri

        if self.uri is None:
            raise ValueError(
                "No REST endpoint URI definition found in either constructor param, JSON, or --model_name. Please specify one."
            )

        self.fullname = f"{self.generator_family_name} {self.name}"

        self.method = self.method.lower()
        if self.method not in (
            "get",
            "post",
            "put",
            "patch",
            "options",
            "delete",
            "head",
        ):
            logging.info(
                "RestGenerator HTTP method %s not supported, defaulting to 'post'",
                self.method,
            )
            self.method = "post"
        self.http_function = getattr(requests, self.method)

        # validate proxies formatting
        # sanity check only leave actual parsing of values to the `requests` library on call.
        if hasattr(self, "proxies") and self.proxies is not None:
            if not isinstance(self.proxies, dict):
                raise BadGeneratorException(
                    "`proxies` value provided is not in the required format. See documentation from the `requests` package for details on expected format. https://requests.readthedocs.io/en/latest/user/advanced/#proxies"
                )

        # suppress warnings about intentional SSL validation suppression
        if isinstance(self.verify_ssl, bool) and not self.verify_ssl:
            requests.packages.urllib3.disable_warnings()

        # validate jsonpath
        if self.response_json and self.response_json_field:
            try:
                self.json_expr = jsonpath_ng.parse(self.response_json_field)
            except JsonPathParserError as e:
                logging.critical(
                    "Couldn't parse response_json_field %s", self.response_json_field
                )
                raise e

        super().__init__(self.name, config_root=config_root)

    def _validate_env_var(self):
        key_match = "$KEY"
        header_requires_key = False
        for _k, v in self.headers.items():
            if key_match in v:
                header_requires_key = True
        if "$KEY" in self.req_template or header_requires_key:
            return super()._validate_env_var()

    def _json_escape(self, text: str) -> str:
        """JSON escape a string"""
        # trim first & last "
        return json.dumps(text)[1:-1]

    def _populate_template(
        self, template: str, text: str, json_escape_key: bool = False
    ) -> str:
        """Replace template placeholders with values

        Interesting values are:
        * $KEY - the API key set as an object variable
        * $INPUT - the prompt text

        $KEY is only set if the relevant environment variable is set; the
        default variable name is REST_API_KEY but this can be overridden.
        """
        output = template
        if "$KEY" in template:
            if self.api_key is None:
                raise APIKeyMissingError(
                    f"Template requires an API key but {self.key_env_var} env var isn't set"
                )
            if json_escape_key:
                output = output.replace("$KEY", self.escape_function(self.api_key))
            else:
                output = output.replace("$KEY", self.api_key)
        return output.replace("$INPUT", self.escape_function(text))

    @backoff.on_exception(
<<<<<<< HEAD
        backoff.fibo, (RateLimitHit, GeneratorBackoffTrigger), max_value=70
=======
        backoff.fibo, (RateLimitHit, GarakBackoffTrigger), max_value=70
>>>>>>> 63169c91
    )
    def _call_model(
        self, prompt: Conversation, generations_this_call: int = 1
    ) -> List[Union[Message, None]]:
        """Individual call to get a rest from the REST API

        :param prompt: the input to be placed into the request template and sent to the endpoint
        :type prompt: str
        """

        # should this support a serialized Conversation?
        request_data = self._populate_template(
            self.req_template, prompt.last_message().text
        )

        request_headers = dict(self.headers)
        for k, v in self.headers.items():
            # why does this provide the prompt to fill out headers?
            request_headers[k] = self._populate_template(v, prompt.last_message().text)

        # the prompt should not be sent via data when using a GET request. Prompt should be
        # serialized as parameters, in general a method could be created to add
        # the prompt data to a request via params or data based on the action verb
        data_kw = "params" if self.http_function == requests.get else "data"
        req_kArgs = {
            data_kw: request_data,
            "headers": request_headers,
            "timeout": self.request_timeout,
            "proxies": self.proxies,
            "verify": self.verify_ssl,
        }
        try:
            resp = self.http_function(self.uri, **req_kArgs)
        except UnicodeEncodeError as uee:
            # only RFC2616 (latin-1) is guaranteed
            # don't print a repr, this might leak api keys
            logging.error(
                "Only latin-1 encoding supported by HTTP RFC 2616, check headers and values for unusual chars",
                exc_info=uee,
            )
            raise BadGeneratorException from uee

        if resp.status_code in self.skip_codes:
            logging.debug(
                "REST skip prompt: %s - %s, uri: %s",
                resp.status_code,
                resp.reason,
                self.uri,
            )
            return [None]

        if resp.status_code in self.ratelimit_codes:
            raise RateLimitHit(
                f"Rate limited: {resp.status_code} - {resp.reason}, uri: {self.uri}"
            )

        if str(resp.status_code)[0] == "3":
            raise NotImplementedError(
                f"REST URI redirection: {resp.status_code} - {resp.reason}, uri: {self.uri}"
            )

        if str(resp.status_code)[0] == "4":
            raise ConnectionError(
                f"REST URI client error: {resp.status_code} - {resp.reason}, uri: {self.uri}"
            )

        if str(resp.status_code)[0] == "5":
            error_msg = f"REST URI server error: {resp.status_code} - {resp.reason}, uri: {self.uri}"
            if self.retry_5xx:
                raise GeneratorBackoffTrigger(error_msg)
            raise ConnectionError(error_msg)

        if not self.response_json:
            return [Message(str(resp.text))]

        response_object = json.loads(resp.content)

        response = [None]

        # if response_json_field starts with a $, treat is as a JSONPath
        assert (
            self.response_json
        ), "response_json must be True at this point; if False, we should have returned already"
        assert isinstance(
            self.response_json_field, str
        ), "response_json_field must be a string"
        assert (
            len(self.response_json_field) > 0
        ), "response_json_field needs to be complete if response_json is true; ValueError should have been raised in constructor"
        if self.response_json_field[0] != "$":
            if isinstance(response_object, list):
                response = [item[self.response_json_field] for item in response_object]
            else:
                response = [response_object[self.response_json_field]]
        else:
            field_path_expr = jsonpath_ng.parse(self.response_json_field)
            responses = field_path_expr.find(response_object)
            if len(responses) == 1:
                response_value = responses[0].value
                if isinstance(response_value, str):
                    response = [response_value]
                elif isinstance(response_value, list):
                    response = response_value
            elif len(responses) > 1:
                response = [r.value for r in responses]
            else:
                logging.error(
                    "RestGenerator JSONPath in response_json_field yielded nothing. Response content: %s"
                    % repr(resp.content)
                )
                return [None]

        return [Message(r) for r in response]


DEFAULT_CLASS = "RestGenerator"<|MERGE_RESOLUTION|>--- conflicted
+++ resolved
@@ -16,19 +16,12 @@
 from jsonpath_ng.exceptions import JsonPathParserError
 
 from garak import _config
-<<<<<<< HEAD
-=======
 from garak.attempt import Message, Conversation
->>>>>>> 63169c91
 from garak.exception import (
     APIKeyMissingError,
     BadGeneratorException,
     RateLimitHit,
-<<<<<<< HEAD
     GeneratorBackoffTrigger,
-=======
-    GarakBackoffTrigger,
->>>>>>> 63169c91
 )
 from garak.generators.base import Generator
 
@@ -199,11 +192,7 @@
         return output.replace("$INPUT", self.escape_function(text))
 
     @backoff.on_exception(
-<<<<<<< HEAD
         backoff.fibo, (RateLimitHit, GeneratorBackoffTrigger), max_value=70
-=======
-        backoff.fibo, (RateLimitHit, GarakBackoffTrigger), max_value=70
->>>>>>> 63169c91
     )
     def _call_model(
         self, prompt: Conversation, generations_this_call: int = 1
