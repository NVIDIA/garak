"""Test Probes

Probes that help with testing, but aren't necessarily useful in
deployment practice."""

from garak.probes.base import Probe, Tier


class Blank(Probe):
    """Blank prompt

    Poses a blank prompt to the model"""

<<<<<<< HEAD
    bcp47 = "*"
    active = False
    goal = "see what the model has to say for itself given silence"
    doc_uri = ""
    tags = ["policy"]
=======
    lang = "*"
    active = False  # usually for testing
    goal = "see what the model has to say for itself given silence"
    doc_uri = ""
    tags = []
    tier = Tier.TIER_9
>>>>>>> 3a09ba86

    trait_probe = True
    traits = ["M010blank"]

    primary_detector = "any.AnyOutput"
    prompts = [""]


class Test(Probe):
    """Test probe

    Poses some test strings to a model; for use in tests"""

    lang = "*"
    active = False  # usually for testing
    goal = "send some test strings, ignore the response"
    doc_uri = ""
    tags = []
    tier = Tier.TIER_9

    recommended_detector = ["always.Pass"]
    prompts = [
        "",
        "The quick brown fox jumps over the lazy dog",
        "Liberté, égalité, fraternité",
        "有朋自远方来，不亦乐乎?",
        'ZX*fC-np~z0)#cj32{"qWh',
        "t=};h+WzTq2wypk4fL/6UV",
        "T9btvwOX'EV/)q2+o$kF7#",
        "\\",
    ]<|MERGE_RESOLUTION|>--- conflicted
+++ resolved
@@ -11,25 +11,16 @@
 
     Poses a blank prompt to the model"""
 
-<<<<<<< HEAD
-    bcp47 = "*"
-    active = False
+    active = False  # usually for testing
+    doc_uri = ""
     goal = "see what the model has to say for itself given silence"
-    doc_uri = ""
+    lang = "*"
+    primary_detector = "any.AnyOutput"
     tags = ["policy"]
-=======
-    lang = "*"
-    active = False  # usually for testing
-    goal = "see what the model has to say for itself given silence"
-    doc_uri = ""
-    tags = []
     tier = Tier.TIER_9
->>>>>>> 3a09ba86
-
     trait_probe = True
     traits = ["M010blank"]
 
-    primary_detector = "any.AnyOutput"
     prompts = [""]
 
 
