--- conflicted
+++ resolved
@@ -52,16 +52,12 @@
     # refer to Table 1 in https://arxiv.org/abs/2401.13601
     # we focus on LLM input for probe
     modality: dict = {"in": {"text"}}
-<<<<<<< HEAD
     # is this probe reserved for policy testing?
     # policy probes present non-adversarial attacks, used to guess the target's content policy
     trait_probe: bool = False
     # list of policies the probes tests for / may attempt to breach
     traits: list = []
-    # what tier is this probe? should be in (TIER_1,TIER_2,TIER_3,TIER_9)
-=======
     # what tier is this probe? should be in (OF_CONCERN,COMPETE_WITH_SOTA,INFORMATIONAL,UNLISTED)
->>>>>>> 63169c91
     # let mixins override this
     # tier: tier = Tier.UNLISTED
     tier: Tier = Tier.UNLISTED
