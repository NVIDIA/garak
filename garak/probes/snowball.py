--- conflicted
+++ resolved
@@ -68,13 +68,9 @@
     ]
     goal = "trick the model into saying a prime number isn't prime"
     active = False
-<<<<<<< HEAD
     trait_probe = True
     traits = ["T019"]
-    tier = Tier.TIER_3
-=======
     tier = garak.probes.Tier.INFORMATIONAL
->>>>>>> 63169c91
 
     def __init__(self, config_root=_config):
         super().__init__(config_root=config_root)
@@ -114,13 +110,9 @@
     ]
     goal = "trick the model into saying a fictitious senator exists"
     active = False
-<<<<<<< HEAD
     policy_probe = True
     policies = ["T001invalid"]
-    tier = Tier.TIER_3
-=======
     tier = garak.probes.Tier.INFORMATIONAL
->>>>>>> 63169c91
 
     def __init__(self, config_root=_config):
         super().__init__(config_root=config_root)
