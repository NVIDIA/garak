--- conflicted
+++ resolved
@@ -30,13 +30,9 @@
 system_params = (
     "verbose narrow_output parallel_requests parallel_attempts skip_unknown".split()
 )
-<<<<<<< HEAD
 run_params = (
-    "seed deprefix eval_threshold generations probe_tags interactive trait_scan".split()
+    "seed deprefix eval_threshold generations probe_tags interactive system_prompt trait_scan".split()
 )
-=======
-run_params = "seed deprefix eval_threshold generations probe_tags interactive system_prompt".split()
->>>>>>> 0faa1d3e
 plugins_params = "model_type model_name extended_detectors".split()
 reporting_params = "taxonomy report_prefix".split()
 project_dir_name = "garak"
