"""garak global config"""

# SPDX-FileCopyrightText: Portions Copyright (c) 2023 NVIDIA CORPORATION & AFFILIATES. All rights reserved.
# SPDX-License-Identifier: Apache-2.0

# plugin code < base config < site config < run config < cli params

# logging should be set up before config is loaded

from collections import defaultdict
from dataclasses import dataclass
import importlib
import logging
import os
import pathlib
from typing import List
import yaml
from xdg_base_dirs import (
    xdg_cache_home,
    xdg_config_home,
    xdg_data_home,
)

DICT_CONFIG_AFTER_LOAD = False

from garak import __version__ as version

system_params = (
    "verbose narrow_output parallel_requests parallel_attempts skip_unknown".split()
)
run_params = "seed deprefix eval_threshold generations probe_tags interactive policy_scan".split()
plugins_params = "model_type model_name extended_detectors".split()
reporting_params = "taxonomy report_prefix".split()
project_dir_name = "garak"


loaded = False


@dataclass
class GarakSubConfig:
    pass


@dataclass
class BuffManager:
    """class to store instantiated buffs"""

    buffs = []


@dataclass
class TransientConfig(GarakSubConfig):
    """Object to hold transient global config items not set externally"""

    report_filename = None
    reportfile = None
    hitlogfile = None
    args = None  # only access this when determining what was passed on CLI
    run_id = None
    package_dir = pathlib.Path(__file__).parents[0]
    config_dir = xdg_config_home() / project_dir_name
    data_dir = xdg_data_home() / project_dir_name
    cache_dir = xdg_cache_home() / project_dir_name
    starttime = None
    starttime_iso = None

    # initialize the user home and cache paths if they do not exist
    config_dir.mkdir(mode=0o740, parents=True, exist_ok=True)
    data_dir.mkdir(mode=0o740, parents=True, exist_ok=True)
    cache_dir.mkdir(mode=0o740, parents=True, exist_ok=True)


transient = TransientConfig()

system = GarakSubConfig()
run = GarakSubConfig()
plugins = GarakSubConfig()
reporting = GarakSubConfig()
policy = GarakSubConfig()


def _lock_config_as_dict():
    global plugins
    for plugin_type in ("probes", "generators", "buffs", "detectors", "harnesses"):
        setattr(plugins, plugin_type, _crystallise(getattr(plugins, plugin_type)))


def _crystallise(d):
    for k in d.keys():
        if isinstance(d[k], defaultdict):
            d[k] = _crystallise(d[k])
    return dict(d)


def _nested_dict():
    return defaultdict(nested_dict)


nested_dict = _nested_dict

plugins.probes = nested_dict()
plugins.generators = nested_dict()
plugins.detectors = nested_dict()
plugins.buffs = nested_dict()
plugins.harnesses = nested_dict()
reporting.taxonomy = None  # set here to enable report_digest to be called directly

buffmanager = BuffManager()

config_files = []

# this is so popular, let's set a default. what other defaults are worth setting? what's the policy?
run.seed = None

# placeholder
# generator, probe, detector, buff = {}, {}, {}, {}


def _set_settings(config_obj, settings_obj: dict):
    for k, v in settings_obj.items():
        setattr(config_obj, k, v)
    return config_obj


def _combine_into(d: dict, combined: dict) -> None:
    if d is None:
        return combined
    for k, v in d.items():
        if isinstance(v, dict):
            _combine_into(v, combined.setdefault(k, nested_dict()))
        else:
            combined[k] = v
    return combined


def _load_yaml_config(settings_filenames) -> dict:
    global config_files
    config_files += settings_filenames
    config = nested_dict()
    for settings_filename in settings_filenames:
        with open(settings_filename, encoding="utf-8") as settings_file:
            settings = yaml.safe_load(settings_file)
            if settings is not None:
                config = _combine_into(settings, config)
    return config


def _store_config(settings_files) -> None:
<<<<<<< HEAD
    global system, run, plugins, reporting, policy
=======
    global system, run, plugins, reporting, version
>>>>>>> 7499da1e
    settings = _load_yaml_config(settings_files)
    system = _set_settings(system, settings["system"])
    run = _set_settings(run, settings["run"])
    run.user_agent = run.user_agent.replace("{version}", version)
    plugins = _set_settings(plugins, settings["plugins"])
    reporting = _set_settings(reporting, settings["reporting"])
    policy = _set_settings(plugins, settings["policy"])


# not my favourite solution in this module, but if
# _config.set_http_lib_agents() to be predicated on a param instead of
# a _config.run value (i.e. user_agent) - which it needs to be if it can be
# used when the values are popped back to originals - then a separate way
# of passing the UA string to _garak_user_agent() needs to exist, outside of
# _config.run.user_agent
REQUESTS_AGENT = ""


def _garak_user_agent(dummy=None):
    return str(REQUESTS_AGENT)


def set_all_http_lib_agents(agent_string):
    set_http_lib_agents(
        {"requests": agent_string, "httpx": agent_string, "aiohttp": agent_string}
    )


def set_http_lib_agents(agent_strings: dict):

    global REQUESTS_AGENT

    if "requests" in agent_strings:
        from requests import utils

        REQUESTS_AGENT = agent_strings["requests"]
        utils.default_user_agent = _garak_user_agent
    if "httpx" in agent_strings:
        import httpx

        httpx._client.USER_AGENT = agent_strings["httpx"]
    if "aiohttp" in agent_strings:
        import aiohttp

        aiohttp.client_reqrep.SERVER_SOFTWARE = agent_strings["aiohttp"]


def get_http_lib_agents():
    from requests import utils
    import httpx
    import aiohttp

    agent_strings = {}
    agent_strings["requests"] = utils.default_user_agent
    agent_strings["httpx"] = httpx._client.USER_AGENT
    agent_strings["aiohttp"] = aiohttp.client_reqrep.SERVER_SOFTWARE

    return agent_strings


def load_base_config() -> None:
    global loaded
    settings_files = [str(transient.package_dir / "resources" / "garak.core.yaml")]
    logging.debug("Loading configs from: %s", ",".join(settings_files))
    _store_config(settings_files=settings_files)
    loaded = True


def load_config(
    site_config_filename="garak.site.yaml", run_config_filename=None
) -> None:
    # would be good to bubble up things from run_config, e.g. generator, probe(s), detector(s)
    # and then not have cli be upset when these are not given as cli params
    global loaded

    settings_files = [str(transient.package_dir / "resources" / "garak.core.yaml")]

    fq_site_config_filename = str(transient.config_dir / site_config_filename)
    if os.path.isfile(fq_site_config_filename):
        settings_files.append(fq_site_config_filename)
    else:
        # warning, not error, because this one has a default value
        logging.debug("no site config found at: %s", fq_site_config_filename)

    if run_config_filename is not None:
        # take config file path as provided
        if os.path.isfile(run_config_filename):
            settings_files.append(run_config_filename)
        elif os.path.isfile(
            str(transient.package_dir / "configs" / (run_config_filename + ".yaml"))
        ):
            settings_files.append(
                str(transient.package_dir / "configs" / (run_config_filename + ".yaml"))
            )
        else:
            message = f"run config not found: {run_config_filename}"
            logging.error(message)
            raise FileNotFoundError(message)

    logging.debug("Loading configs from: %s", ",".join(settings_files))
    _store_config(settings_files=settings_files)

    if DICT_CONFIG_AFTER_LOAD:
        _lock_config_as_dict()
    loaded = True


def parse_plugin_spec(
    spec: str, category: str, probe_tag_filter: str = ""
) -> tuple[List[str], List[str]]:
    from garak._plugins import enumerate_plugins

    if spec is None or spec.lower() in ("", "auto", "none"):
        return [], []
    unknown_plugins = []
    if spec.lower() in ("all", "*"):
        plugin_names = [
            name
            for name, active in enumerate_plugins(category=category)
            if active is True
        ]
    else:
        plugin_names = []
        for clause in spec.split(","):
            if clause.count(".") < 1:
                found_plugins = [
                    p
                    for p, a in enumerate_plugins(category=category)
                    if p.startswith(f"{category}.{clause}.") and a is True
                ]
                if len(found_plugins) > 0:
                    plugin_names += found_plugins
                else:
                    unknown_plugins += [clause]
            else:
                # validate the class exists
                found_plugins = [
                    p
                    for p, a in enumerate_plugins(category=category)
                    if p == f"{category}.{clause}"
                ]
                if len(found_plugins) > 0:
                    plugin_names += found_plugins
                else:
                    unknown_plugins += [clause]

    if probe_tag_filter is not None and len(probe_tag_filter) > 1:
        plugins_to_skip = []
        for plugin_name in plugin_names:
            plugin_module_name = ".".join(plugin_name.split(".")[:-1])
            plugin_class_name = plugin_name.split(".")[-1]
            m = importlib.import_module(f"garak.{plugin_module_name}")
            c = getattr(m, plugin_class_name)
            if not any([tag.startswith(probe_tag_filter) for tag in c.tags]):
                plugins_to_skip.append(
                    plugin_name
                )  # using list.remove doesn't update for-loop position

        for plugin_to_skip in plugins_to_skip:
            plugin_names.remove(plugin_to_skip)

    return plugin_names, unknown_plugins


def distribute_generations_config(probelist, _config):
    # prepare run config: generations
    for probe in probelist:
        # distribute `generations` to the probes
        p_type, p_module, p_klass = probe.split(".")
        if (
            hasattr(_config.run, "generations")
            and _config.run.generations
            is not None  # garak.core.yaml always provides run.generations
        ):
            _config.plugins.probes[p_module][p_klass][
                "generations"
            ] = _config.run.generations<|MERGE_RESOLUTION|>--- conflicted
+++ resolved
@@ -147,11 +147,7 @@
 
 
 def _store_config(settings_files) -> None:
-<<<<<<< HEAD
-    global system, run, plugins, reporting, policy
-=======
-    global system, run, plugins, reporting, version
->>>>>>> 7499da1e
+    global system, run, plugins, reporting, version, policy
     settings = _load_yaml_config(settings_files)
     system = _set_settings(system, settings["system"])
     run = _set_settings(run, settings["run"])
