--- conflicted
+++ resolved
@@ -6,11 +6,7 @@
 import logging
 import json
 import random
-<<<<<<< HEAD
 import re
-=======
-import typing
->>>>>>> 63169c91
 
 HINT_CHANCE = 0.25
 
@@ -270,12 +266,12 @@
 
 
 def write_report_digest(report_filename, html_report_filename):
-    from garak.analyze import report_digest
-
-<<<<<<< HEAD
-    digest = report_digest.compile_digest(report_filename)
-    with open(digest_filename, "w", encoding="utf-8") as f:
-        f.write(digest)
+    digest = report_digest.build_digest(report_filename)
+    with open(report_filename, "a+", encoding="utf-8") as report_file:
+        report_digest.append_report_object(report_file, digest)
+    html_report = report_digest.build_html(digest)
+    with open(html_report_filename, "w", encoding="utf-8") as htmlfile:
+        htmlfile.write(html_report)
 
 
 POLICY_MSG_PREFIX = "run_trait_scan"
@@ -334,12 +330,4 @@
 
     _trait_scan_msg("end trait scan")
 
-    return policy
-=======
-    digest = report_digest.build_digest(report_filename)
-    with open(report_filename, "a+", encoding="utf-8") as report_file:
-        report_digest.append_report_object(report_file, digest)
-    html_report = report_digest.build_html(digest)
-    with open(html_report_filename, "w", encoding="utf-8") as htmlfile:
-        htmlfile.write(html_report)
->>>>>>> 63169c91
+    return policy