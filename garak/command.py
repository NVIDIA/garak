# SPDX-FileCopyrightText: Portions Copyright (c) 2023 NVIDIA CORPORATION & AFFILIATES. All rights reserved.
# SPDX-License-Identifier: Apache-2.0

"""Definitions of commands and actions that can be run in the garak toolkit"""

import logging
import json
import random
<<<<<<< HEAD
import sys
=======
>>>>>>> 842b59cb

HINT_CHANCE = 0.25


def hint(msg, logging=None):
    # sub-optimal, but because our logging setup is thin & uses the global
    # default, placing a top-level import can break logging - so we can't
    # assume `logging` is imported at this point.
    msg = f"⚠️  {msg}"
    if logging is not None:
        logging.info(msg)
    if random.random() < HINT_CHANCE:
        print(msg)


def deprecation_notice(deprecated_item: str, version: str, logging=None):
    msg = f"DEPRECATION: {deprecated_item} is deprecated since version {version}"
    visible_msg = f"✋ {msg}"
    if logging is not None:
        logging.info(msg)
    print(visible_msg)


def start_logging():
    from garak import _config

    log_filename = _config.transient.log_filename

    logging.info("invoked")

    return log_filename


def start_run():
    import logging
    import os
    import uuid

    from pathlib import Path
    from garak import _config

    logging.info("run started at %s", _config.transient.starttime_iso)
    # print("ASSIGN UUID", args)
    if _config.system.lite and "probes" not in _config.transient.cli_args and not _config.transient.cli_args.list_probes and not _config.transient.cli_args.list_detectors and not _config.transient.cli_args.list_generators and not _config.transient.cli_args.list_buffs and not _config.transient.cli_args.list_config and not _config.transient.cli_args.plugin_info and not _config.run.interactive:  # type: ignore
        hint(
            "The current/default config is optimised for speed rather than thoroughness. Try e.g. --config full for a stronger test, or specify some probes.",
            logging=logging,
        )
    _config.transient.run_id = str(uuid.uuid4())  # uuid1 is safe but leaks host info
    report_path = Path(_config.reporting.report_dir)
    if not report_path.is_absolute():
        logging.debug("relative report dir provided")
        report_path = _config.transient.data_dir / _config.reporting.report_dir
    if not os.path.isdir(report_path):
        try:
            report_path.mkdir(mode=0o740, parents=True, exist_ok=True)
        except PermissionError as e:
            raise PermissionError(
                f"Can't create reporting directory {report_path}, quitting"
            ) from e

    filename = f"garak.{_config.transient.run_id}.report.jsonl"
    if not _config.reporting.report_prefix:
        filename = f"garak.{_config.transient.run_id}.report.jsonl"
    else:
        filename = _config.reporting.report_prefix + ".report.jsonl"
    _config.transient.report_filename = str(report_path / filename)
    _config.transient.reportfile = open(
        _config.transient.report_filename, "w", buffering=1, encoding="utf-8"
    )
    setup_dict = {"entry_type": "start_run setup"}
    for k, v in _config.__dict__.items():
        if k[:2] != "__" and type(v) in (
            str,
            int,
            bool,
            dict,
            tuple,
            list,
            set,
            type(None),
        ):
            setup_dict[f"_config.{k}"] = v
    for subset in "system transient run plugins reporting".split():
        for k, v in getattr(_config, subset).__dict__.items():
            if k[:2] != "__" and type(v) in (
                str,
                int,
                bool,
                dict,
                tuple,
                list,
                set,
                type(None),
            ):
                setup_dict[f"{subset}.{k}"] = v

    _config.transient.reportfile.write(
        json.dumps(setup_dict, ensure_ascii=False) + "\n"
    )
    _config.transient.reportfile.write(
        json.dumps(
            {
                "entry_type": "init",
                "garak_version": _config.version,
                "start_time": _config.transient.starttime_iso,
                "run": _config.transient.run_id,
            },
            ensure_ascii=False,
        )
        + "\n"
    )
    logging.info("reporting to %s", _config.transient.report_filename)


def end_run():
    import datetime
    import logging

    from garak import _config

    logging.info("run complete, ending")
    end_object = {
        "entry_type": "completion",
        "end_time": datetime.datetime.now().isoformat(),
        "run": _config.transient.run_id,
    }
    _config.transient.reportfile.write(
        json.dumps(end_object, ensure_ascii=False) + "\n"
    )
    _config.transient.reportfile.close()

    print(f"📜 report closed :) {_config.transient.report_filename}")
    if _config.transient.hitlogfile:
        _config.transient.hitlogfile.close()

    timetaken = (datetime.datetime.now() - _config.transient.starttime).total_seconds()

    digest_filename = _config.transient.report_filename.replace(".jsonl", ".html")
    print(f"📜 report html summary being written to {digest_filename}")
    try:
        write_report_digest(_config.transient.report_filename, digest_filename)
    except Exception as e:
        msg = "Didn't successfully build the report - JSON log preserved. " + repr(e)
        logging.exception(e)
        logging.info(msg)
        print(msg)

    msg = f"garak run complete in {timetaken:.2f}s"
    print(f"✔️  {msg}")
    logging.info(msg)


def print_plugins(prefix: str, color, selected_plugins=None):
    """
    Print plugins for a category (probes/detectors/generators/buffs).

    Args:
        prefix: Plugin category (probes/detectors/generators/buffs)
        color: Color for output formatting
        selected_plugins: Optional list of specific plugins to show. If None, shows all.
    """
    from colorama import Style
    from garak._plugins import enumerate_plugins, PLUGIN_TYPES

    if prefix not in PLUGIN_TYPES:
        raise ValueError(f"Requested prefix '{prefix}' is not a valid plugin type")

    # enumerate with activation flags
    rows = enumerate_plugins(
        category=prefix
    )  # [("probes.dan.AntiDAN", active_bool), ...]
    if selected_plugins is not None:
        if len(selected_plugins) > 0 and prefix in selected_plugins[0]:
            rows = zip(selected_plugins, [True] * len(selected_plugins))
        else:
            print(f"No {prefix} match the provided filter")
            return
    short = [(p.replace(f"{prefix}.", ""), a) for p, a in rows]
    if selected_plugins is None:
        module_names = set([(m.split(".")[0], True) for m, a in short])
        short += module_names

    # print output
    for plugin_name, active in sorted(short):
        print(f"{Style.BRIGHT}{color}{prefix}: {Style.RESET_ALL}", end="")
        print(plugin_name, end="")
        if "." not in plugin_name:
            print(" 🌟", end="")
        if not active:
            print(" 💤", end="")
        print()


def print_probes(selected_probes=None):
    from colorama import Fore

    print_plugins("probes", Fore.LIGHTYELLOW_EX, selected_probes)


def print_detectors(selected_detectors=None):
    from colorama import Fore

    print_plugins("detectors", Fore.LIGHTBLUE_EX, selected_detectors)


def print_generators():
    from colorama import Fore

    print_plugins("generators", Fore.LIGHTMAGENTA_EX)


def print_buffs():
    from colorama import Fore

    print_plugins("buffs", Fore.LIGHTGREEN_EX)


# describe plugin
def plugin_info(plugin_name):
    from garak._plugins import plugin_info

    info = plugin_info(plugin_name)
    if len(info) > 0:
        print(f"Configured info on {plugin_name}:")
        priority_fields = ["description"]
        for k in priority_fields:
            if k in info:
                print(f"{k:>35}:", info[k])
        for k, v in info.items():
            if k in priority_fields:
                continue
            print(f"{k:>35}:", v)
    else:
        print(
            f"Plugin {plugin_name} not found. Try --list_probes, or --list_detectors."
        )


# TODO set config vars - debug, threshold
# TODO load generator
# TODO set probe config string


# do a run
def probewise_run(generator, probe_names, evaluator, buffs):
    import garak.harnesses.probewise

    probewise_h = garak.harnesses.probewise.ProbewiseHarness()
    probewise_h.run(generator, probe_names, evaluator, buffs)


def pxd_run(generator, probe_names, detector_names, evaluator, buffs):
    import garak.harnesses.pxd

    pxd_h = garak.harnesses.pxd.PxD()
    pxd_h.run(
        generator,
        probe_names,
        detector_names,
        evaluator,
        buffs,
    )


def _enumerate_obj_values(o):
    for i in dir(o):
        if i[:2] != "__" and not callable(getattr(o, i)):
            print(f"    {i}: {getattr(o, i)}")


def list_config():
    from garak import _config

    print("_config:")
    _enumerate_obj_values(_config)

    for section in "system transient run plugins reporting".split():
        print(f"{section}:")
        _enumerate_obj_values(getattr(_config, section))


def write_report_digest(report_filename, html_report_filename):
    from garak.analyze import report_digest

    digest = report_digest.build_digest(report_filename)
    with open(report_filename, "a+", encoding="utf-8") as report_file:
        report_digest.append_report_object(report_file, digest)
    html_report = report_digest.build_html(digest)
    with open(html_report_filename, "w", encoding="utf-8") as htmlfile:
        htmlfile.write(html_report)<|MERGE_RESOLUTION|>--- conflicted
+++ resolved
@@ -6,10 +6,7 @@
 import logging
 import json
 import random
-<<<<<<< HEAD
 import sys
-=======
->>>>>>> 842b59cb
 
 HINT_CHANCE = 0.25
 
