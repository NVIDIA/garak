--- conflicted
+++ resolved
@@ -31,13 +31,7 @@
 end_module = templateEnv.get_template("end_module.jinja")
 
 
-<<<<<<< HEAD
 misp_resource_file = _config.transient.basedir / "resources" / "misp_descriptions.tsv"
-=======
-misp_resource_file = (
-    _config.transient.package_dir / "garak" / "resources" / "misp_descriptions.tsv"
-)
->>>>>>> 4aa85aca
 misp_descriptions = {}
 if os.path.isfile(misp_resource_file):
     with open(misp_resource_file, "r", encoding="utf-8") as f:
