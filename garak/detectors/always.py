--- conflicted
+++ resolved
@@ -22,7 +22,6 @@
     """Always Pass (for testing & prototyping)"""
 
     def detect(self, attempt: Attempt) -> List[float]:
-<<<<<<< HEAD
         return [0.0] * len(attempt.outputs)
 
 
@@ -38,7 +37,4 @@
             len(attempt.detector_results) > 0
         ), "Only use passthru on attempts that already have detector scores"
         detector_chosen = sorted(list(attempt.detector_results.keys()))[0]
-        return attempt.detector_results[detector_chosen]
-=======
-        return [0.0] * len(attempt.all_outputs)
->>>>>>> 1b8f7b8a
+        return attempt.detector_results[detector_chosen]