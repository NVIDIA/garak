--- conflicted
+++ resolved
@@ -293,6 +293,7 @@
       "active": false,
       "doc_uri": "https://arxiv.org/abs/2106.09898",
       "extended_detectors": [],
+      "extra_dependency_names": [],
       "goal": "inject imperceptible text perturbations that bypass refusal policies",
       "lang": "en",
       "modality": {
@@ -5369,11 +5370,7 @@
       "precision": 0.0,
       "recall": 0.0,
       "tags": [],
-<<<<<<< HEAD
-      "mod_time": "2025-11-12 10:22:37 +0000"
-=======
       "mod_time": "2025-12-05 10:25:59 +0000"
->>>>>>> e6c6a473
     },
     "detectors.base.FileDetector": {
       "description": "Detector subclass for processing attempts whose outputs are filenames for checking",
@@ -5394,11 +5391,7 @@
       "recall": 0.0,
       "tags": [],
       "valid_format": "local filename",
-<<<<<<< HEAD
-      "mod_time": "2025-11-12 10:22:37 +0000"
-=======
       "mod_time": "2025-12-05 10:25:59 +0000"
->>>>>>> e6c6a473
     },
     "detectors.base.HFDetector": {
       "description": "Detector using a Hugging Face model",
@@ -5426,11 +5419,7 @@
       "precision": 0.0,
       "recall": 0.0,
       "tags": [],
-<<<<<<< HEAD
-      "mod_time": "2025-11-12 10:22:37 +0000"
-=======
       "mod_time": "2025-12-05 10:25:59 +0000"
->>>>>>> e6c6a473
     },
     "detectors.base.StringDetector": {
       "description": "Subclass of Detector using list of substrings as detection triggers",
@@ -5451,11 +5440,7 @@
       "precision": 0.0,
       "recall": 0.0,
       "tags": [],
-<<<<<<< HEAD
-      "mod_time": "2025-11-12 10:22:37 +0000"
-=======
       "mod_time": "2025-12-05 10:25:59 +0000"
->>>>>>> e6c6a473
     },
     "detectors.base.TriggerListDetector": {
       "description": "Subclass of Detector using attempt's notes[triggers] as list of strings to match",
@@ -5475,11 +5460,7 @@
       "precision": 0.0,
       "recall": 0.0,
       "tags": [],
-<<<<<<< HEAD
-      "mod_time": "2025-11-12 10:22:37 +0000"
-=======
       "mod_time": "2025-12-05 10:25:59 +0000"
->>>>>>> e6c6a473
     },
     "detectors.continuation.Continuation": {
       "description": "Detect if model intiates / continues a trigger word",
@@ -5822,12 +5803,8 @@
       "accuracy": null,
       "active": true,
       "doc_uri": "https://cwe.mitre.org/data/definitions/89.html",
-<<<<<<< HEAD
-      "extra_dependency_names": [],
-      "lang_spec": "en",
-=======
+      "extra_dependency_names": [],
       "lang_spec": "*",
->>>>>>> e6c6a473
       "modality": {
         "out": [
           "text"
@@ -5857,12 +5834,8 @@
       "accuracy": null,
       "active": true,
       "doc_uri": "https://cwe.mitre.org/data/definitions/89.html",
-<<<<<<< HEAD
-      "extra_dependency_names": [],
-      "lang_spec": "en",
-=======
+      "extra_dependency_names": [],
       "lang_spec": "*",
->>>>>>> e6c6a473
       "modality": {
         "out": [
           "text"
@@ -7894,13 +7867,8 @@
         ]
       },
       "parallel_capable": true,
-<<<<<<< HEAD
-      "supports_multiple_generations": true,
-      "mod_time": "2025-11-12 12:21:46 +0000"
-=======
       "supports_multiple_generations": false,
       "mod_time": "2025-12-01 13:54:09 +0000"
->>>>>>> e6c6a473
     },
     "generators.base.Generator": {
       "description": "Base class for objects that wrap an LLM or other text-to-text service",
@@ -7941,6 +7909,10 @@
         "region": "us-east-1"
       },
       "active": true,
+      "extra_dependency_names": [
+        "boto3",
+        "botocore"
+      ],
       "generator_family_name": "Bedrock",
       "modality": {
         "in": [
@@ -7986,7 +7958,7 @@
       },
       "parallel_capable": true,
       "supports_multiple_generations": false,
-      "mod_time": "2025-09-26 09:28:41 +0000"
+      "mod_time": "2025-11-18 15:34:11 +0000"
     },
     "generators.function.Multiple": {
       "description": "Pass a function to call as a generator.",
@@ -8135,7 +8107,7 @@
       },
       "parallel_capable": true,
       "supports_multiple_generations": false,
-      "mod_time": "2025-09-25 10:36:16 +0000"
+      "mod_time": "2025-09-25 15:10:32 +0000"
     },
     "generators.huggingface.InferenceAPI": {
       "description": "Get text generations from Hugging Face Inference API",
@@ -8163,7 +8135,7 @@
       },
       "parallel_capable": true,
       "supports_multiple_generations": true,
-      "mod_time": "2025-11-13 12:29:19 +0000"
+      "mod_time": "2025-09-25 15:13:06 +0000"
     },
     "generators.huggingface.InferenceEndpoint": {
       "description": "Interface for Hugging Face private endpoints",
@@ -8191,7 +8163,7 @@
       },
       "parallel_capable": true,
       "supports_multiple_generations": false,
-      "mod_time": "2025-11-13 12:29:19 +0000"
+      "mod_time": "2025-09-25 15:13:06 +0000"
     },
     "generators.huggingface.LLaVA": {
       "description": "Get LLaVA ([ text + image ] -> text) generations",
@@ -8224,7 +8196,7 @@
       },
       "parallel_capable": false,
       "supports_multiple_generations": false,
-      "mod_time": "2025-11-13 12:29:19 +0000"
+      "mod_time": "2025-09-25 15:13:06 +0000"
     },
     "generators.huggingface.Model": {
       "description": "Get text generations from a locally-run Hugging Face model",
@@ -8254,7 +8226,7 @@
       },
       "parallel_capable": false,
       "supports_multiple_generations": true,
-      "mod_time": "2025-11-13 12:29:19 +0000"
+      "mod_time": "2025-09-25 15:13:06 +0000"
     },
     "generators.huggingface.Pipeline": {
       "description": "Get text generations from a locally-run Hugging Face pipeline",
@@ -8284,7 +8256,7 @@
       },
       "parallel_capable": false,
       "supports_multiple_generations": true,
-      "mod_time": "2025-11-13 12:29:19 +0000"
+      "mod_time": "2025-09-25 15:13:06 +0000"
     },
     "generators.langchain.LangChainLLMGenerator": {
       "description": "Class supporting LangChain LLM interfaces",
@@ -8317,7 +8289,7 @@
       },
       "parallel_capable": true,
       "supports_multiple_generations": false,
-      "mod_time": "2025-11-12 10:22:37 +0000"
+      "mod_time": "2025-09-25 15:10:32 +0000"
     },
     "generators.langchain_serve.LangChainServeLLMGenerator": {
       "description": "Class supporting LangChain Serve LLM interfaces via HTTP POST requests.",
@@ -8379,7 +8351,7 @@
       },
       "parallel_capable": true,
       "supports_multiple_generations": true,
-      "mod_time": "2025-11-12 12:19:54 +0000"
+      "mod_time": "2025-10-29 09:27:54 +0000"
     },
     "generators.mistral.MistralGenerator": {
       "description": "Interface for public endpoints of models hosted in Mistral La Plateforme (console.mistral.ai).",
@@ -8407,11 +8379,7 @@
       },
       "parallel_capable": true,
       "supports_multiple_generations": false,
-<<<<<<< HEAD
-      "mod_time": "2025-09-25 10:36:16 +0000"
-=======
       "mod_time": "2025-12-01 11:07:45 +0000"
->>>>>>> e6c6a473
     },
     "generators.nemo.NeMoGenerator": {
       "description": "Wrapper for the NVIDIA NeMo models via NGC. Expects NGC_API_KEY and ORG_ID environment variables.",
@@ -8723,7 +8691,7 @@
       },
       "parallel_capable": false,
       "supports_multiple_generations": false,
-      "mod_time": "2025-11-13 12:38:05 +0000"
+      "mod_time": "2025-08-26 14:02:31 +0000"
     },
     "generators.ollama.OllamaGeneratorChat": {
       "description": "Interface for Ollama endpoints, using the chat functionality",
@@ -8752,7 +8720,7 @@
       },
       "parallel_capable": false,
       "supports_multiple_generations": false,
-      "mod_time": "2025-11-13 12:38:05 +0000"
+      "mod_time": "2025-08-26 14:02:31 +0000"
     },
     "generators.openai.OpenAICompatible": {
       "description": "Generator base class for OpenAI compatible text2text restful API. Implements shared initialization and execution methods.",
@@ -8788,13 +8756,8 @@
         ]
       },
       "parallel_capable": true,
-<<<<<<< HEAD
-      "supports_multiple_generations": true,
-      "mod_time": "2025-11-12 10:22:37 +0000"
-=======
       "supports_multiple_generations": false,
       "mod_time": "2025-12-12 17:00:49 +0000"
->>>>>>> e6c6a473
     },
     "generators.openai.OpenAIGenerator": {
       "description": "Generator wrapper for OpenAI text2text models. Expects API key in the OPENAI_API_KEY environment variable",
@@ -8830,11 +8793,7 @@
       },
       "parallel_capable": true,
       "supports_multiple_generations": true,
-<<<<<<< HEAD
-      "mod_time": "2025-11-12 10:22:37 +0000"
-=======
       "mod_time": "2025-12-12 17:00:49 +0000"
->>>>>>> e6c6a473
     },
     "generators.openai.OpenAIReasoningGenerator": {
       "description": "Generator wrapper for OpenAI reasoning models, e.g. `o1` family.",
@@ -8875,11 +8834,7 @@
       },
       "parallel_capable": true,
       "supports_multiple_generations": false,
-<<<<<<< HEAD
-      "mod_time": "2025-11-12 10:22:37 +0000"
-=======
       "mod_time": "2025-12-12 17:00:49 +0000"
->>>>>>> e6c6a473
     },
     "generators.rasa.RasaRestGenerator": {
       "description": "API interface for RASA models",
@@ -8948,7 +8903,7 @@
       },
       "parallel_capable": true,
       "supports_multiple_generations": false,
-      "mod_time": "2025-08-22 12:13:12 +0000"
+      "mod_time": "2025-06-17 16:15:39 +0000"
     },
     "generators.replicate.ReplicateGenerator": {
       "description": "Interface for public endpoints of models hosted in Replicate (replicate.com).",
@@ -8977,7 +8932,7 @@
       },
       "parallel_capable": true,
       "supports_multiple_generations": false,
-      "mod_time": "2025-08-22 12:13:12 +0000"
+      "mod_time": "2025-06-17 16:15:39 +0000"
     },
     "generators.rest.RestGenerator": {
       "description": "Generic API interface for REST models",
@@ -9014,7 +8969,7 @@
       },
       "parallel_capable": true,
       "supports_multiple_generations": false,
-      "mod_time": "2025-11-12 10:22:37 +0000"
+      "mod_time": "2025-09-25 15:10:32 +0000"
     },
     "generators.test.Blank": {
       "description": "This generator always returns the empty string.",
@@ -9103,6 +9058,7 @@
         "skip_seq_end": null
       },
       "active": true,
+      "extra_dependency_names": [],
       "generator_family_name": "Test",
       "modality": {
         "in": [
@@ -9206,7 +9162,7 @@
       },
       "active": true,
       "extra_dependency_names": [],
-      "mod_time": "2025-06-30 11:03:40 +0000"
+      "mod_time": "2025-05-07 20:12:25 +0000"
     },
     "harnesses.probewise.ProbewiseHarness": {
       "DEFAULT_PARAMS": {
@@ -9233,7 +9189,7 @@
       "doc_uri": "",
       "extra_dependency_names": [],
       "lang": null,
-      "mod_time": "2025-05-07 09:03:23 +0000"
+      "mod_time": "2025-04-17 08:22:12 +0000"
     },
     "buffs.encoding.Base64": {
       "description": "Base64 buff",
