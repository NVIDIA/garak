---
system:
  verbose: 0
  narrow_output: false
  parallel_requests: false
  parallel_attempts: false
  lite: true
  show_z: false
  enable_experimental: false
  max_workers: 500

run:
  seed:
  deprefix: true
  eval_threshold: 0.5
  generations: 5
  probe_tags:
  trait_scan: false
  user_agent: "garak/{version} (LLM vulnerability scanner https://garak.ai)"
  soft_probe_prompt_cap: 256

plugins:
  model_type:
  model_name:
  probe_spec: all
  detector_spec: auto
  extended_detectors: true
  buff_spec:
  buffs_include_original_prompt: false
  buff_max: 
  detectors: {}
  generators: {}
  buffs: {}
  harnesses: {}

reporting:
  report_prefix:
  taxonomy:
  report_dir: garak_runs
  show_100_pass_modules: true
<<<<<<< HEAD
  group_aggregation_function: mean

policy:
  threshold: false
  generations: 1
=======
  show_top_group_score: true
  group_aggregation_function: lower_quartile
>>>>>>> 63169c91
<|MERGE_RESOLUTION|>--- conflicted
+++ resolved
@@ -38,13 +38,9 @@
   taxonomy:
   report_dir: garak_runs
   show_100_pass_modules: true
-<<<<<<< HEAD
-  group_aggregation_function: mean
+  group_aggregation_function: lower_quartile
+  show_top_group_score: true
 
 policy:
   threshold: false
-  generations: 1
-=======
-  show_top_group_score: true
-  group_aggregation_function: lower_quartile
->>>>>>> 63169c91
+  generations: 1