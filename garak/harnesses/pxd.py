--- conflicted
+++ resolved
@@ -57,13 +57,8 @@
                     msg = f" detector load failed: {detector_name}, skipping >>"
                     print(msg)
                     logging.error(msg)
-<<<<<<< HEAD
 
             h = Harness()
             logging.debug("harness pxd: invoke base")
             result = h._execute(model, [probe], detectors, evaluator)
-            return list(result)  # ensure the generator is executed
-=======
-            super().run(model, [probe], detectors, evaluator, announce_probe=False)
-            # del probe, h, detectors
->>>>>>> b826fd48
+            return list(result)  # ensure the generator is executed